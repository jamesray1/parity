--- conflicted
+++ resolved
@@ -71,81 +71,17 @@
 
 #[macro_use]
 extern crate log;
-<<<<<<< HEAD
 extern crate env_logger;
-extern crate ethcore_util;
 #[cfg(feature = "jit" )]
 extern crate evmjit;
+extern crate ethcore_util as util;
 
-//use ethcore_util::error::*;
-use ethcore_util::hash::*;
-use ethcore_util::uint::*;
-use ethcore_util::bytes::*;
-
-pub type LogBloom = H2048;
+//use util::error::*;
+pub use util::hash::*;
+pub use util::uint::*;
+pub use util::bytes::*;
 
 pub mod state;
-
-pub static ZERO_ADDRESS: Address = Address([0x00; 20]);
-pub static ZERO_H256: H256 = H256([0x00; 32]);
-pub static ZERO_LOGBLOOM: LogBloom = H2048([0x00; 256]);
-
-#[derive(Debug)]
-pub struct Header {
-	parent_hash: H256,
-	timestamp: U256,
-	number: U256,
-	author: Address,
-
-	transactions_root: H256,
-	uncles_hash: H256,
-	extra_data_hash: H256,
-
-	state_root: H256,
-	receipts_root: H256,
-	log_bloom: LogBloom,
-	gas_used: U256,
-	gas_limit: U256,
-
-	difficulty: U256,
-	seal: Vec<Bytes>,
-}
-
-impl Header {
-	pub fn new() -> Header {
-		Header {
-			parent_hash: ZERO_H256.clone(),
-			timestamp: BAD_U256.clone(),
-			number: ZERO_U256.clone(),
-			author: ZERO_ADDRESS.clone(),
-
-			transactions_root: ZERO_H256.clone(),
-			uncles_hash: ZERO_H256.clone(),
-			extra_data_hash: ZERO_H256.clone(),
-
-			state_root: ZERO_H256.clone(),
-			receipts_root: ZERO_H256.clone(),
-			log_bloom: ZERO_LOGBLOOM.clone(),
-			gas_used: ZERO_U256.clone(),
-			gas_limit: ZERO_U256.clone(),
-
-			difficulty: ZERO_U256.clone(),
-			seal: vec![],
-		}
-	}
-}
-
-pub struct Transaction {
-	pub to: Address,
-	pub gas: U256,
-	pub data: Bytes,
-	pub code: Bytes,
-=======
-extern crate ethcore_util as util;
-
-#[cfg(feature = "jit" )]
-extern crate evmjit;
-
 pub mod blockheader;
 pub mod transaction;
 pub mod networkparams;
@@ -153,5 +89,4 @@
 
 #[test]
 fn it_works() {
->>>>>>> 1c10f073
 }