--- conflicted
+++ resolved
@@ -21,11 +21,7 @@
 use std::collections::hash_map::Entry;
 use error::{Result, BaseDataError};
 use ethereum_types::H256;
-<<<<<<< HEAD
-use rlp::{Rlp, RlpStream, Encodable, DecoderError, Decodable, encode, decode};
-=======
 use rlp::{UntrustedRlp, RlpStream, Encodable, DecoderError, Decodable, encode, decode};
->>>>>>> 3f24807d
 use hashdb::*;
 use memorydb::*;
 use kvdb::{KeyValueDB, DBTransaction};
@@ -68,11 +64,7 @@
 }
 
 impl Decodable for Payload {
-<<<<<<< HEAD
-	fn decode(rlp: &Rlp) -> ::std::result::Result<Self, DecoderError> {
-=======
 	fn decode(rlp: &UntrustedRlp) -> ::std::result::Result<Self, DecoderError> {
->>>>>>> 3f24807d
 		let payload = Payload {
 			count: rlp.val_at(0)?,
 			value: DBValue::from_slice(rlp.at(1)?.data()?),
