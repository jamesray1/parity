--- conflicted
+++ resolved
@@ -533,7 +533,6 @@
 		io.update_registration(TCP_ACCEPT).expect("Error registering TCP listener");
 	}
 
-<<<<<<< HEAD
 	fn handshake_writable(&self, token: StreamToken, io: &IoContext<NetworkIoMessage<Message>>) {
 		let handshake = { self.handshakes.read().unwrap().get(token).cloned() };
 		if let Some(handshake) = handshake {
@@ -560,10 +559,6 @@
 	}
 
 	fn handshake_readable(&self, token: StreamToken, io: &IoContext<NetworkIoMessage<Message>>) {
-=======
-	#[cfg_attr(feature="dev", allow(single_match))]
-	fn connection_writable(&self, token: StreamToken, io: &IoContext<NetworkIoMessage<Message>>) {
->>>>>>> 18661743
 		let mut create_session = false;
 		let mut kill = false;
 		let handshake = { self.handshakes.read().unwrap().get(token).cloned() };
