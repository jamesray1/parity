--- conflicted
+++ resolved
@@ -27,12 +27,8 @@
 parity-dapps-wallet = { git = "https://github.com/ethcore/parity-dapps-wallet-rs.git", version = "0.5.0", optional = true }
 parity-dapps-dao = { git = "https://github.com/ethcore/parity-dapps-dao-rs.git", version = "0.3.0", optional = true }
 parity-dapps-makerotc = { git = "https://github.com/ethcore/parity-dapps-makerotc-rs.git", version = "0.2.0", optional = true }
-<<<<<<< HEAD
+mime_guess = { version = "1.6.1" }
 clippy = { version = "0.0.71", optional = true}
-=======
-mime_guess = { version = "1.6.1" }
-clippy = { version = "0.0.69", optional = true}
->>>>>>> c8c47ebe
 
 [build-dependencies]
 serde_codegen = { version = "0.7.0", optional = true }
