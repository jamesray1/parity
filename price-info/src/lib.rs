--- conflicted
+++ resolved
@@ -95,17 +95,10 @@
 	}
 
 	/// Gets the current ETH price and calls `set_price` with the result.
-<<<<<<< HEAD
 	pub fn get<G: FnOnce(PriceInfo) + Sync + Send + 'static>(&self, set_price: G) {
-		self.fetch.process_and_forget(self.fetch.fetch(&self.api_endpoint)
-			.map_err(|err| Error::Fetch(err))
-			.and_then(move |mut response| {
-=======
-	pub fn get<G: Fn(PriceInfo) + Sync + Send + 'static>(&self, set_price: G) {
 		let future = self.fetch.fetch(&self.api_endpoint, fetch::Abort::default())
 			.from_err()
 			.and_then(|response| {
->>>>>>> d27c36cf
 				if !response.is_success() {
 					let s = Error::StatusCode(response.status().canonical_reason().unwrap_or("unknown"));
 					return Either::A(future::err(s));
