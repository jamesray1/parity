// Copyright 2015-2017 Parity Technologies (UK) Ltd.
// This file is part of Parity.

// Parity is free software: you can redistribute it and/or modify
// it under the terms of the GNU General Public License as published by
// the Free Software Foundation, either version 3 of the License, or
// (at your option) any later version.

// Parity is distributed in the hope that it will be useful,
// but WITHOUT ANY WARRANTY; without even the implied warranty of
// MERCHANTABILITY or FITNESS FOR A PARTICULAR PURPOSE.  See the
// GNU General Public License for more details.

// You should have received a copy of the GNU General Public License
// along with Parity.  If not, see <http://www.gnu.org/licenses/>.

/// Tendermint BFT consensus engine with round robin proof-of-authority.
/// At each blockchain `Height` there can be multiple `View`s of voting.
/// Signatures always sign `Height`, `View`, `Step` and `BlockHash` which is a block hash without seal.
/// First a block with `Seal::Proposal` is issued by the designated proposer.
/// Next the `View` proceeds through `Prevote` and `Precommit` `Step`s.
/// Block is issued when there is enough `Precommit` votes collected on a particular block at the end of a `View`.
/// Once enough votes have been gathered the proposer issues that block in the `Commit` step.

mod message;
mod params;

use std::sync::{Weak, Arc};
use std::sync::atomic::{AtomicUsize, Ordering as AtomicOrdering};
use std::collections::{HashSet, BTreeMap, HashMap};
use std::cmp;
use util::*;
use client::EngineClient;
use error::{Error, BlockError};
use header::{Header, BlockNumber};
use builtin::Builtin;
use rlp::UntrustedRlp;
use ethkey::{Message, public_to_address, recover, Signature};
use account_provider::AccountProvider;
use block::*;
use spec::CommonParams;
use engines::{Engine, Seal, EngineError, ConstructedVerifier};
use state::CleanupMode;
use io::IoService;
use super::signer::EngineSigner;
use super::validator_set::{ValidatorSet, SimpleList};
use super::transition::TransitionHandler;
use super::vote_collector::VoteCollector;
use self::message::*;
use self::params::TendermintParams;

#[derive(Debug, PartialEq, Eq, Clone, Copy, Hash)]
pub enum Step {
	Propose,
	Prevote,
	Precommit,
	Commit
}

impl Step {
	pub fn is_pre(self) -> bool {
		match self {
			Step::Prevote | Step::Precommit => true,
			_ => false,
		}
	}
}

pub type Height = usize;
pub type View = usize;
pub type BlockHash = H256;

/// Engine using `Tendermint` consensus algorithm, suitable for EVM chain.
pub struct Tendermint {
	params: CommonParams,
	builtins: BTreeMap<Address, Builtin>,
	step_service: IoService<Step>,
	client: RwLock<Option<Weak<EngineClient>>>,
	/// Blockchain height.
	height: AtomicUsize,
	/// Consensus view.
	view: AtomicUsize,
	/// Consensus step.
	step: RwLock<Step>,
	/// Vote accumulator.
	votes: VoteCollector<ConsensusMessage>,
	/// Used to sign messages and proposals.
	signer: RwLock<EngineSigner>,
	/// Message for the last PoLC.
	lock_change: RwLock<Option<ConsensusMessage>>,
	/// Last lock view.
	last_lock: AtomicUsize,
	/// Bare hash of the proposed block, used for seal submission.
	proposal: RwLock<Option<H256>>,
	/// Hash of the proposal parent block.
	proposal_parent: RwLock<H256>,
	/// Last block proposed by this validator.
	last_proposed: RwLock<H256>,
	/// Set used to determine the current validators.
	validators: Box<ValidatorSet>,
}

struct EpochVerifier<F>
	where F: Fn(&Signature, &Message) -> Result<Address, Error> + Send + Sync
{
	subchain_validators: SimpleList,
	recover: F
}

impl <F> super::EpochVerifier for EpochVerifier<F>
	where F: Fn(&Signature, &Message) -> Result<Address, Error> + Send + Sync
{
	fn verify_light(&self, header: &Header) -> Result<(), Error> {
		let message = header.bare_hash();

		let mut addresses = HashSet::new();
		let ref header_signatures_field = header.seal().get(2).ok_or(BlockError::InvalidSeal)?;
		for rlp in UntrustedRlp::new(header_signatures_field).iter() {
			let signature: H520 = rlp.as_val()?;
			let address = (self.recover)(&signature.into(), &message)?;

			if !self.subchain_validators.contains(header.parent_hash(), &address) {
				return Err(EngineError::NotAuthorized(address.to_owned()).into());
			}
			addresses.insert(address);
		}

		let n = addresses.len();
		let threshold = self.subchain_validators.len() * 2/3;
		if n > threshold {
			Ok(())
		} else {
			Err(EngineError::BadSealFieldSize(OutOfBounds {
				min: Some(threshold),
				max: None,
				found: n
			}).into())
		}
	}

	fn check_finality_proof(&self, proof: &[u8]) -> Option<Vec<H256>> {
		let header: Header = ::rlp::decode(proof);
		self.verify_light(&header).ok().map(|_| vec![header.hash()])
	}
}

fn combine_proofs(signal_number: BlockNumber, set_proof: &[u8], finality_proof: &[u8]) -> Vec<u8> {
	let mut stream = ::rlp::RlpStream::new_list(3);
	stream.append(&signal_number).append(&set_proof).append(&finality_proof);
	stream.out()
}

fn destructure_proofs(combined: &[u8]) -> Result<(BlockNumber, &[u8], &[u8]), Error> {
	let rlp = UntrustedRlp::new(combined);
	Ok((
		rlp.at(0)?.as_val()?,
		rlp.at(1)?.data()?,
		rlp.at(2)?.data()?,
	))
}

impl Tendermint {
	/// Create a new instance of Tendermint engine
	pub fn new(params: CommonParams, our_params: TendermintParams, builtins: BTreeMap<Address, Builtin>) -> Result<Arc<Self>, Error> {
		let engine = Arc::new(
			Tendermint {
				params: params,
				builtins: builtins,
				client: RwLock::new(None),
				step_service: IoService::<Step>::start()?,
				height: AtomicUsize::new(1),
				view: AtomicUsize::new(0),
				step: RwLock::new(Step::Propose),
				votes: Default::default(),
				signer: Default::default(),
				lock_change: RwLock::new(None),
				last_lock: AtomicUsize::new(0),
				proposal: RwLock::new(None),
				proposal_parent: Default::default(),
				last_proposed: Default::default(),
				validators: our_params.validators,
			});
		let handler = TransitionHandler::new(Arc::downgrade(&engine) as Weak<Engine>, Box::new(our_params.timeouts));
		engine.step_service.register_handler(Arc::new(handler))?;
		Ok(engine)
	}

	fn update_sealing(&self) {
		if let Some(ref weak) = *self.client.read() {
			if let Some(c) = weak.upgrade() {
				c.update_sealing();
			}
		}
	}

	fn submit_seal(&self, block_hash: H256, seal: Vec<Bytes>) {
		if let Some(ref weak) = *self.client.read() {
			if let Some(c) = weak.upgrade() {
				c.submit_seal(block_hash, seal);
			}
		}
	}

	fn broadcast_message(&self, message: Bytes) {
		if let Some(ref weak) = *self.client.read() {
			if let Some(c) = weak.upgrade() {
				c.broadcast_consensus_message(message);
			}
		}
	}

	fn generate_message(&self, block_hash: Option<BlockHash>) -> Option<Bytes> {
		let h = self.height.load(AtomicOrdering::SeqCst);
		let r = self.view.load(AtomicOrdering::SeqCst);
		let s = *self.step.read();
		let vote_info = message_info_rlp(&VoteStep::new(h, r, s), block_hash);
		match (self.signer.read().address(), self.sign(vote_info.sha3()).map(Into::into)) {
			(Some(validator), Ok(signature)) => {
				let message_rlp = message_full_rlp(&signature, &vote_info);
				let message = ConsensusMessage::new(signature, h, r, s, block_hash);
				self.votes.vote(message.clone(), &validator);
				debug!(target: "engine", "Generated {:?} as {}.", message, validator);
				self.handle_valid_message(&message);

				Some(message_rlp)
			},
			(None, _) => {
				trace!(target: "engine", "No message, since there is no engine signer.");
				None
			},
			(Some(v), Err(e)) => {
				trace!(target: "engine", "{} could not sign the message {}", v, e);
				None
			},
		}
	}

	fn generate_and_broadcast_message(&self, block_hash: Option<BlockHash>) {
		if let Some(message) = self.generate_message(block_hash) {
			self.broadcast_message(message);
		}
	}

	/// Broadcast all messages since last issued block to get the peers up to speed.
	fn broadcast_old_messages(&self) {
		for m in self.votes.get_up_to(&VoteStep::new(self.height.load(AtomicOrdering::SeqCst), self.view.load(AtomicOrdering::SeqCst), Step::Precommit)).into_iter() {
			self.broadcast_message(m);
		}
	}

	fn to_next_height(&self, height: Height) {
		let new_height = height + 1;
		debug!(target: "engine", "Received a Commit, transitioning to height {}.", new_height);
		self.last_lock.store(0, AtomicOrdering::SeqCst);
		self.height.store(new_height, AtomicOrdering::SeqCst);
		self.view.store(0, AtomicOrdering::SeqCst);
		*self.lock_change.write() = None;
		*self.proposal.write() = None;
	}

	/// Use via step_service to transition steps.
	fn to_step(&self, step: Step) {
		if let Err(io_err) = self.step_service.send_message(step) {
			warn!(target: "engine", "Could not proceed to step {}.", io_err)
		}
		*self.step.write() = step;
		match step {
			Step::Propose => {
				self.update_sealing()
			},
			Step::Prevote => {
				let block_hash = match *self.lock_change.read() {
					Some(ref m) if !self.should_unlock(m.vote_step.view) => m.block_hash,
					_ => self.proposal.read().clone(),
				};
				self.generate_and_broadcast_message(block_hash);
			},
			Step::Precommit => {
				trace!(target: "engine", "to_step: Precommit.");
				let block_hash = match *self.lock_change.read() {
					Some(ref m) if self.is_view(m) && m.block_hash.is_some() => {
						trace!(target: "engine", "Setting last lock: {}", m.vote_step.view);
						self.last_lock.store(m.vote_step.view, AtomicOrdering::SeqCst);
						m.block_hash
					},
					_ => None,
				};
				self.generate_and_broadcast_message(block_hash);
			},
			Step::Commit => {
				trace!(target: "engine", "to_step: Commit.");
			},
		}
	}

	fn is_authority(&self, address: &Address) -> bool {
		self.validators.contains(&*self.proposal_parent.read(), address)
	}

	fn check_above_threshold(&self, n: usize) -> Result<(), EngineError> {
		let threshold = self.validators.count(&*self.proposal_parent.read()) * 2/3;
		if n > threshold {
			Ok(())
		} else {
			Err(EngineError::BadSealFieldSize(OutOfBounds {
				min: Some(threshold),
				max: None,
				found: n
			}))
		}
	}

	/// Find the designated for the given view.
	fn view_proposer(&self, bh: &H256, height: Height, view: View) -> Address {
		let proposer_nonce = height + view;
		trace!(target: "engine", "Proposer nonce: {}", proposer_nonce);
		self.validators.get(bh, proposer_nonce)
	}

	/// Check if address is a proposer for given view.
	fn check_view_proposer(&self, bh: &H256, height: Height, view: View, address: &Address) -> Result<(), EngineError> {
		let proposer = self.view_proposer(bh, height, view);
		if proposer == *address {
			Ok(())
		} else {
			Err(EngineError::NotProposer(Mismatch { expected: proposer, found: address.clone() }))
		}
	}

	/// Check if current signer is the current proposer.
	fn is_signer_proposer(&self, bh: &H256) -> bool {
		let proposer = self.view_proposer(bh, self.height.load(AtomicOrdering::SeqCst), self.view.load(AtomicOrdering::SeqCst));
		self.signer.read().is_address(&proposer)
	}

	fn is_height(&self, message: &ConsensusMessage) -> bool {
		message.vote_step.is_height(self.height.load(AtomicOrdering::SeqCst))
	}

	fn is_view(&self, message: &ConsensusMessage) -> bool {
		message.vote_step.is_view(self.height.load(AtomicOrdering::SeqCst), self.view.load(AtomicOrdering::SeqCst))
	}

	fn increment_view(&self, n: View) {
		trace!(target: "engine", "increment_view: New view.");
		self.view.fetch_add(n, AtomicOrdering::SeqCst);
	}

	fn should_unlock(&self, lock_change_view: View) -> bool {
		self.last_lock.load(AtomicOrdering::SeqCst) < lock_change_view
			&& lock_change_view < self.view.load(AtomicOrdering::SeqCst)
	}


	fn has_enough_any_votes(&self) -> bool {
		let step_votes = self.votes.count_round_votes(&VoteStep::new(self.height.load(AtomicOrdering::SeqCst), self.view.load(AtomicOrdering::SeqCst), *self.step.read()));
		self.check_above_threshold(step_votes).is_ok()
	}

	fn has_enough_future_step_votes(&self, vote_step: &VoteStep) -> bool {
		if vote_step.view > self.view.load(AtomicOrdering::SeqCst) {
			let step_votes = self.votes.count_round_votes(vote_step);
			self.check_above_threshold(step_votes).is_ok()
		} else {
			false
		}
	}

	fn has_enough_aligned_votes(&self, message: &ConsensusMessage) -> bool {
		let aligned_count = self.votes.count_aligned_votes(&message);
		self.check_above_threshold(aligned_count).is_ok()
	}

	fn handle_valid_message(&self, message: &ConsensusMessage) {
		let ref vote_step = message.vote_step;
		let is_newer_than_lock = match *self.lock_change.read() {
			Some(ref lock) => vote_step > &lock.vote_step,
			None => true,
		};
		let lock_change = is_newer_than_lock
			&& vote_step.step == Step::Prevote
			&& message.block_hash.is_some()
			&& self.has_enough_aligned_votes(message);
		if lock_change {
			trace!(target: "engine", "handle_valid_message: Lock change.");
			*self.lock_change.write() = Some(message.clone());
		}
		// Check if it can affect the step transition.
		if self.is_height(message) {
			let next_step = match *self.step.read() {
				Step::Precommit if message.block_hash.is_none() && self.has_enough_aligned_votes(message) => {
					self.increment_view(1);
					Some(Step::Propose)
				},
				Step::Precommit if self.has_enough_aligned_votes(message) => {
					let bh = message.block_hash.expect("previous guard ensures is_some; qed");
					if *self.last_proposed.read() == bh {
						// Commit the block using a complete signature set.
						// Generate seal and remove old votes.
						let precommits = self.votes.round_signatures(vote_step, &bh);
						trace!(target: "engine", "Collected seal: {:?}", precommits);
						let seal = vec![
							::rlp::encode(&vote_step.view).into_vec(),
							::rlp::NULL_RLP.to_vec(),
							::rlp::encode_list(&precommits).into_vec()
						];
						self.submit_seal(bh, seal);
						self.votes.throw_out_old(&vote_step);
					}
					self.to_next_height(self.height.load(AtomicOrdering::SeqCst));
					Some(Step::Commit)
				},
				Step::Precommit if self.has_enough_future_step_votes(&vote_step) => {
					self.increment_view(vote_step.view - self.view.load(AtomicOrdering::SeqCst));
					Some(Step::Precommit)
				},
				// Avoid counting votes twice.
				Step::Prevote if lock_change => Some(Step::Precommit),
				Step::Prevote if self.has_enough_aligned_votes(message) => Some(Step::Precommit),
				Step::Prevote if self.has_enough_future_step_votes(&vote_step) => {
					self.increment_view(vote_step.view - self.view.load(AtomicOrdering::SeqCst));
					Some(Step::Prevote)
				},
				_ => None,
			};

			if let Some(step) = next_step {
				trace!(target: "engine", "Transition to {:?} triggered.", step);
				self.to_step(step);
			}
		}
	}
}

impl Engine for Tendermint {
	fn name(&self) -> &str { "Tendermint" }

	fn version(&self) -> SemanticVersion { SemanticVersion::new(1, 0, 0) }

	/// (consensus view, proposal signature, authority signatures)
	fn seal_fields(&self) -> usize { 3 }

	fn params(&self) -> &CommonParams { &self.params }

	fn additional_params(&self) -> HashMap<String, String> {
		hash_map!["registrar".to_owned() => self.params().registrar.hex()]
	}

	fn builtins(&self) -> &BTreeMap<Address, Builtin> { &self.builtins }

	fn maximum_uncle_count(&self) -> usize { 0 }

	fn maximum_uncle_age(&self) -> usize { 0 }

	/// Additional engine-specific information for the user/developer concerning `header`.
	fn extra_info(&self, header: &Header) -> BTreeMap<String, String> {
		let message = ConsensusMessage::new_proposal(header).expect("Invalid header.");
		map![
			"signature".into() => message.signature.to_string(),
			"height".into() => message.vote_step.height.to_string(),
			"view".into() => message.vote_step.view.to_string(),
			"block_hash".into() => message.block_hash.as_ref().map(ToString::to_string).unwrap_or("".into())
		]
	}

	fn populate_from_parent(&self, header: &mut Header, parent: &Header, gas_floor_target: U256, _gas_ceil_target: U256) {
		// Chain scoring: total weight is sqrt(U256::max_value())*height - view
		let new_difficulty = U256::from(U128::max_value()) + consensus_view(parent).expect("Header has been verified; qed").into() - self.view.load(AtomicOrdering::SeqCst).into();
		header.set_difficulty(new_difficulty);
		header.set_gas_limit({
			let gas_limit = parent.gas_limit().clone();
			let bound_divisor = self.params().gas_limit_bound_divisor;
			if gas_limit < gas_floor_target {
				cmp::min(gas_floor_target, gas_limit + gas_limit / bound_divisor - 1.into())
			} else {
				cmp::max(gas_floor_target, gas_limit - gas_limit / bound_divisor + 1.into())
			}
		});
	}

	/// Should this node participate.
	fn seals_internally(&self) -> Option<bool> {
		Some(self.signer.read().is_some())
	}

	/// Attempt to seal generate a proposal seal.
	///
	/// This operation is synchronous and may (quite reasonably) not be available, in which case
	/// `Seal::None` will be returned.
	fn generate_seal(&self, block: &ExecutedBlock) -> Seal {
		let header = block.header();
		let author = header.author();
		// Only proposer can generate seal if None was generated.
		if !self.is_signer_proposer(header.parent_hash()) || self.proposal.read().is_some() {
			return Seal::None;
		}

		let height = header.number() as Height;
		let view = self.view.load(AtomicOrdering::SeqCst);
		let bh = Some(header.bare_hash());
		let vote_info = message_info_rlp(&VoteStep::new(height, view, Step::Propose), bh.clone());
		if let Ok(signature) = self.sign(vote_info.sha3()).map(Into::into) {
			// Insert Propose vote.
			debug!(target: "engine", "Submitting proposal {} at height {} view {}.", header.bare_hash(), height, view);
			self.votes.vote(ConsensusMessage::new(signature, height, view, Step::Propose, bh), author);
			// Remember the owned block.
			*self.last_proposed.write() = header.bare_hash();
			// Remember proposal for later seal submission.
			*self.proposal.write() = bh;
			*self.proposal_parent.write() = header.parent_hash().clone();
			Seal::Proposal(vec![
				::rlp::encode(&view).into_vec(),
				::rlp::encode(&signature).into_vec(),
				::rlp::EMPTY_LIST_RLP.to_vec()
			])
		} else {
			warn!(target: "engine", "generate_seal: FAIL: accounts secret key unavailable");
			Seal::None
		}
	}

	fn handle_message(&self, rlp: &[u8]) -> Result<(), Error> {
		let rlp = UntrustedRlp::new(rlp);
		let message: ConsensusMessage = rlp.as_val()?;
		if !self.votes.is_old_or_known(&message) {
			let sender = public_to_address(&recover(&message.signature.into(), &rlp.at(1)?.as_raw().sha3())?);
			if !self.is_authority(&sender) {
				return Err(EngineError::NotAuthorized(sender).into());
			}
			self.broadcast_message(rlp.as_raw().to_vec());
			if let Some(double) = self.votes.vote(message.clone(), &sender) {
				let height = message.vote_step.height as BlockNumber;
				self.validators.report_malicious(&sender, height, height, ::rlp::encode(&double).into_vec());
				return Err(EngineError::DoubleVote(sender).into());
			}
			trace!(target: "engine", "Handling a valid {:?} from {}.", message, sender);
			self.handle_valid_message(&message);
		}
		Ok(())
	}

	/// Apply the block reward on finalisation of the block.
	fn on_close_block(&self, block: &mut ExecutedBlock) -> Result<(), Error>{
		let fields = block.fields_mut();
		// Bestow block reward
		let reward = self.params().block_reward;
		let res = fields.state.add_balance(fields.header.author(), &reward, CleanupMode::NoEmpty)
			.map_err(::error::Error::from)
			.and_then(|_| fields.state.commit());
		// Commit state so that we can actually figure out the state root.
		if let Err(ref e) = res {
			warn!("Encountered error on closing block: {}", e);
		}
		res
	}

	fn verify_block_basic(&self, header: &Header, _block: Option<&[u8]>) -> Result<(), Error> {
		let seal_length = header.seal().len();
		if seal_length == self.seal_fields() {
			// Either proposal or commit.
			if (header.seal()[1] == ::rlp::NULL_RLP)
				!= (header.seal()[2] == ::rlp::EMPTY_LIST_RLP) {
				Ok(())
			} else {
				warn!(target: "engine", "verify_block_basic: Block is neither a Commit nor Proposal.");
				Err(BlockError::InvalidSeal.into())
			}
		} else {
			Err(BlockError::InvalidSealArity(
				Mismatch { expected: self.seal_fields(), found: seal_length }
			).into())
		}
	}

	fn verify_block_unordered(&self, _header: &Header, _block: Option<&[u8]>) -> Result<(), Error> {
		Ok(())
	}

	/// Verify gas limit.
	fn verify_block_family(&self, header: &Header, parent: &Header, _block: Option<&[u8]>) -> Result<(), Error> {
		if header.number() == 0 {
			return Err(BlockError::RidiculousNumber(OutOfBounds { min: Some(1), max: None, found: header.number() }).into());
		}

		let gas_limit_divisor = self.gas_limit_bound_divisor;
		let min_gas = parent.gas_limit().clone() - parent.gas_limit().clone() / gas_limit_divisor;
		let max_gas = parent.gas_limit().clone() + parent.gas_limit().clone() / gas_limit_divisor;
		if header.gas_limit() <= &min_gas || header.gas_limit() >= &max_gas {
			self.validators.report_malicious(header.author(), header.number(), header.number(), Default::default());
			return Err(BlockError::InvalidGasLimit(OutOfBounds { min: Some(min_gas), max: Some(max_gas), found: header.gas_limit().clone() }).into());
		}

		Ok(())
	}

	fn verify_block_external(&self, header: &Header, _block: Option<&[u8]>) -> Result<(), Error> {
		if let Ok(proposal) = ConsensusMessage::new_proposal(header) {
			let proposer = proposal.verify()?;
			if !self.is_authority(&proposer) {
				return Err(EngineError::NotAuthorized(proposer).into());
			}
			self.check_view_proposer(
				header.parent_hash(),
				proposal.vote_step.height,
				proposal.vote_step.view,
				&proposer
			).map_err(Into::into)
		} else {
			let vote_step = VoteStep::new(header.number() as usize, consensus_view(header)?, Step::Precommit);
			let precommit_hash = message_hash(vote_step.clone(), header.bare_hash());
			let ref signatures_field = header.seal().get(2).expect("block went through verify_block_basic; block has .seal_fields() fields; qed");
			let mut origins = HashSet::new();
			for rlp in UntrustedRlp::new(signatures_field).iter() {
				let precommit = ConsensusMessage {
					signature: rlp.as_val()?,
					block_hash: Some(header.bare_hash()),
					vote_step: vote_step.clone(),
				};
				let address = match self.votes.get(&precommit) {
					Some(a) => a,
					None => public_to_address(&recover(&precommit.signature.into(), &precommit_hash)?),
				};
				if !self.validators.contains(header.parent_hash(), &address) {
					return Err(EngineError::NotAuthorized(address.to_owned()).into());
				}

				if !origins.insert(address) {
					warn!(target: "engine", "verify_block_unordered: Duplicate signature from {} on the seal.", address);
					return Err(BlockError::InvalidSeal.into());
				}
			}

			self.check_above_threshold(origins.len()).map_err(Into::into)
		}
<<<<<<< HEAD
=======

		let gas_limit_divisor = self.params().gas_limit_bound_divisor;
		let min_gas = parent.gas_limit().clone() - parent.gas_limit().clone() / gas_limit_divisor;
		let max_gas = parent.gas_limit().clone() + parent.gas_limit().clone() / gas_limit_divisor;
		if header.gas_limit() <= &min_gas || header.gas_limit() >= &max_gas {
			self.validators.report_malicious(header.author(), header.number(), header.number(), Default::default());
			return Err(BlockError::InvalidGasLimit(OutOfBounds { min: Some(min_gas), max: Some(max_gas), found: header.gas_limit().clone() }).into());
		}

		Ok(())
>>>>>>> 4bda7bf1
	}

	fn signals_epoch_end(&self, header: &Header, block: Option<&[u8]>, receipts: Option<&[::receipt::Receipt]>)
		-> super::EpochChange
	{
		let first = header.number() == 0;
		self.validators.signals_epoch_end(first, header, block, receipts)
	}

	fn is_epoch_end(
		&self,
		chain_head: &Header,
		_chain: &super::Headers,
		transition_store: &super::PendingTransitionStore,
	) -> Option<Vec<u8>> {
		let first = chain_head.number() == 0;

		if let Some(change) = self.validators.is_epoch_end(first, chain_head) {
			let change = combine_proofs(chain_head.number(), &change, &[]);
			return Some(change)
		} else if let Some(pending) = transition_store(chain_head.hash()) {
			let signal_number = chain_head.number();
			let finality_proof = ::rlp::encode(chain_head);
			return Some(combine_proofs(signal_number, &pending.proof, &finality_proof))
		}

		None
	}

	fn epoch_verifier<'a>(&self, _header: &Header, proof: &'a [u8]) -> ConstructedVerifier<'a> {
		let (signal_number, set_proof, finality_proof) = match destructure_proofs(proof) {
			Ok(x) => x,
			Err(e) => return ConstructedVerifier::Err(e),
		};

		let first = signal_number == 0;
		match self.validators.epoch_set(first, self, signal_number, set_proof) {
			Ok((list, finalize)) => {
				let verifier = Box::new(EpochVerifier {
					subchain_validators: list,
					recover: |signature: &Signature, message: &Message| {
						Ok(public_to_address(&::ethkey::recover(&signature, &message)?))
					},
				});

				match finalize {
					Some(finalize) => ConstructedVerifier::Unconfirmed(verifier, finality_proof, finalize),
					None => ConstructedVerifier::Trusted(verifier),
				}
			}
			Err(e) => ConstructedVerifier::Err(e),
		}
	}

	fn set_signer(&self, ap: Arc<AccountProvider>, address: Address, password: String) {
		{
			self.signer.write().set(ap, address, password);
		}
		self.to_step(Step::Propose);
	}

	fn sign(&self, hash: H256) -> Result<Signature, Error> {
		self.signer.read().sign(hash).map_err(Into::into)
	}

	fn snapshot_components(&self) -> Option<Box<::snapshot::SnapshotComponents>> {
		Some(Box::new(::snapshot::PoaSnapshot))
	}

	fn stop(&self) {
		self.step_service.stop()
	}

	fn is_proposal(&self, header: &Header) -> bool {
		let signatures_len = header.seal()[2].len();
		// Signatures have to be an empty list rlp.
		if signatures_len != 1 {
			// New Commit received, skip to next height.
			trace!(target: "engine", "Received a commit: {:?}.", header.number());
			self.to_next_height(header.number() as usize);
			self.to_step(Step::Commit);
			return false;
		}
		let proposal = ConsensusMessage::new_proposal(header).expect("block went through full verification; this Engine verifies new_proposal creation; qed");
		let proposer = proposal.verify().expect("block went through full verification; this Engine tries verify; qed");
		debug!(target: "engine", "Received a new proposal {:?} from {}.", proposal.vote_step, proposer);
		if self.is_view(&proposal) {
			*self.proposal.write() = proposal.block_hash.clone();
			*self.proposal_parent.write() = header.parent_hash().clone();
		}
		self.votes.vote(proposal, &proposer);
		true
	}

	/// Equivalent to a timeout: to be used for tests.
	fn step(&self) {
		let next_step = match *self.step.read() {
			Step::Propose => {
				trace!(target: "engine", "Propose timeout.");
				if self.proposal.read().is_none() {
					// Report the proposer if no proposal was received.
					let height = self.height.load(AtomicOrdering::SeqCst);
					let current_proposer = self.view_proposer(&*self.proposal_parent.read(), height, self.view.load(AtomicOrdering::SeqCst));
					self.validators.report_benign(&current_proposer, height as BlockNumber, height as BlockNumber);
				}
				Step::Prevote
			},
			Step::Prevote if self.has_enough_any_votes() => {
				trace!(target: "engine", "Prevote timeout.");
				Step::Precommit
			},
			Step::Prevote => {
				trace!(target: "engine", "Prevote timeout without enough votes.");
				self.broadcast_old_messages();
				Step::Prevote
			},
			Step::Precommit if self.has_enough_any_votes() => {
				trace!(target: "engine", "Precommit timeout.");
				self.increment_view(1);
				Step::Propose
			},
			Step::Precommit => {
				trace!(target: "engine", "Precommit timeout without enough votes.");
				self.broadcast_old_messages();
				Step::Precommit
			},
			Step::Commit => {
				trace!(target: "engine", "Commit timeout.");
				Step::Propose
			},
		};
		self.to_step(next_step);
	}

	fn register_client(&self, client: Weak<EngineClient>) {
		if let Some(c) = client.upgrade() {
			self.height.store(c.chain_info().best_block_number as usize + 1, AtomicOrdering::SeqCst);
		}
		*self.client.write() = Some(client.clone());
		self.validators.register_client(client);
	}
}

#[cfg(test)]
mod tests {
	use std::str::FromStr;
	use rustc_hex::FromHex;
	use util::*;
	use block::*;
	use error::{Error, BlockError};
	use header::Header;
	use client::chain_notify::ChainNotify;
	use miner::MinerService;
	use tests::helpers::*;
	use account_provider::AccountProvider;
	use spec::Spec;
	use engines::{Engine, EngineError, Seal};
	use engines::epoch::EpochVerifier;
	use super::*;

	/// Accounts inserted with "0" and "1" are validators. First proposer is "0".
	fn setup() -> (Spec, Arc<AccountProvider>) {
		let tap = Arc::new(AccountProvider::transient_provider());
		let spec = Spec::new_test_tendermint();
		(spec, tap)
	}

	fn propose_default(spec: &Spec, proposer: Address) -> (ClosedBlock, Vec<Bytes>) {
		let db = get_temp_state_db();
		let db = spec.ensure_db_good(db, &Default::default()).unwrap();
		let genesis_header = spec.genesis_header();
		let last_hashes = Arc::new(vec![genesis_header.hash()]);
		let b = OpenBlock::new(spec.engine.as_ref(), Default::default(), false, db.boxed_clone(), &genesis_header, last_hashes, proposer, (3141562.into(), 31415620.into()), vec![], false).unwrap();
		let b = b.close();
		if let Seal::Proposal(seal) = spec.engine.generate_seal(b.block()) {
			(b, seal)
		} else {
			panic!()
		}
	}

	fn vote<F>(engine: &Engine, signer: F, height: usize, view: usize, step: Step, block_hash: Option<H256>) -> Bytes where F: FnOnce(H256) -> Result<H520, ::account_provider::SignError> {
		let mi = message_info_rlp(&VoteStep::new(height, view, step), block_hash);
		let m = message_full_rlp(&signer(mi.sha3()).unwrap().into(), &mi);
		engine.handle_message(&m).unwrap();
		m
	}

	fn proposal_seal(tap: &Arc<AccountProvider>, header: &Header, view: View) -> Vec<Bytes> {
		let author = header.author();
		let vote_info = message_info_rlp(&VoteStep::new(header.number() as Height, view, Step::Propose), Some(header.bare_hash()));
		let signature = tap.sign(*author, None, vote_info.sha3()).unwrap();
		vec![
			::rlp::encode(&view).into_vec(),
			::rlp::encode(&H520::from(signature)).into_vec(),
			::rlp::EMPTY_LIST_RLP.to_vec()
		]
	}

	fn insert_and_unlock(tap: &Arc<AccountProvider>, acc: &str) -> Address {
		let addr = tap.insert_account(acc.sha3().into(), acc).unwrap();
		tap.unlock_account_permanently(addr, acc.into()).unwrap();
		addr
	}

	fn insert_and_register(tap: &Arc<AccountProvider>, engine: &Engine, acc: &str) -> Address {
		let addr = insert_and_unlock(tap, acc);
		engine.set_signer(tap.clone(), addr.clone(), acc.into());
		addr
	}

	#[derive(Default)]
	struct TestNotify {
		messages: RwLock<Vec<Bytes>>,
	}

	impl ChainNotify for TestNotify {
		fn broadcast(&self, data: Vec<u8>) {
			self.messages.write().push(data);
		}
	}

	#[test]
	fn has_valid_metadata() {
		let engine = Spec::new_test_tendermint().engine;
		assert!(!engine.name().is_empty());
		assert!(engine.version().major >= 1);
	}

	#[test]
	fn can_return_schedule() {
		let engine = Spec::new_test_tendermint().engine;
		let schedule = engine.schedule(10000000);

		assert!(schedule.stack_limit > 0);
	}

	#[test]
	fn verification_fails_on_short_seal() {
		let engine = Spec::new_test_tendermint().engine;
		let header = Header::default();

		let verify_result = engine.verify_block_basic(&header, None);

		match verify_result {
			Err(Error::Block(BlockError::InvalidSealArity(_))) => {},
			Err(_) => { panic!("should be block seal-arity mismatch error (got {:?})", verify_result); },
			_ => { panic!("Should be error, got Ok"); },
		}
	}

	#[test]
	fn allows_correct_proposer() {
		let (spec, tap) = setup();
		let engine = spec.engine;

		let mut parent_header: Header = Header::default();
		parent_header.set_gas_limit(U256::from_str("222222").unwrap());

		let mut header = Header::default();
		header.set_number(1);
		header.set_gas_limit(U256::from_str("222222").unwrap());
		let validator = insert_and_unlock(&tap, "1");
		header.set_author(validator);
		let seal = proposal_seal(&tap, &header, 0);
		header.set_seal(seal);
		// Good proposer.
		assert!(engine.verify_block_external(&header, None).is_ok());

		let validator = insert_and_unlock(&tap, "0");
		header.set_author(validator);
		let seal = proposal_seal(&tap, &header, 0);
		header.set_seal(seal);
		// Bad proposer.
		match engine.verify_block_external(&header, None) {
			Err(Error::Engine(EngineError::NotProposer(_))) => {},
			_ => panic!(),
		}

		let random = insert_and_unlock(&tap, "101");
		header.set_author(random);
		let seal = proposal_seal(&tap, &header, 0);
		header.set_seal(seal);
		// Not authority.
		match engine.verify_block_external(&header, None) {
			Err(Error::Engine(EngineError::NotAuthorized(_))) => {},
			_ => panic!(),
		};
		engine.stop();
	}

	#[test]
	fn seal_signatures_checking() {
		let (spec, tap) = setup();
		let engine = spec.engine;

		let mut parent_header: Header = Header::default();
		parent_header.set_gas_limit(U256::from_str("222222").unwrap());

		let mut header = Header::default();
		header.set_number(2);
		header.set_gas_limit(U256::from_str("222222").unwrap());
		let proposer = insert_and_unlock(&tap, "1");
		header.set_author(proposer);
		let mut seal = proposal_seal(&tap, &header, 0);

		let vote_info = message_info_rlp(&VoteStep::new(2, 0, Step::Precommit), Some(header.bare_hash()));
		let signature1 = tap.sign(proposer, None, vote_info.sha3()).unwrap();

		seal[1] = ::rlp::NULL_RLP.to_vec();
		seal[2] = ::rlp::encode_list(&vec![H520::from(signature1.clone())]).into_vec();
		header.set_seal(seal.clone());

		// One good signature is not enough.
		match engine.verify_block_external(&header, None) {
			Err(Error::Engine(EngineError::BadSealFieldSize(_))) => {},
			_ => panic!(),
		}

		let voter = insert_and_unlock(&tap, "0");
		let signature0 = tap.sign(voter, None, vote_info.sha3()).unwrap();

		seal[2] = ::rlp::encode_list(&vec![H520::from(signature1.clone()), H520::from(signature0.clone())]).into_vec();
		header.set_seal(seal.clone());

		assert!(engine.verify_block_external(&header, None).is_ok());

		let bad_voter = insert_and_unlock(&tap, "101");
		let bad_signature = tap.sign(bad_voter, None, vote_info.sha3()).unwrap();

		seal[2] = ::rlp::encode_list(&vec![H520::from(signature1), H520::from(bad_signature)]).into_vec();
		header.set_seal(seal);

		// One good and one bad signature.
		match engine.verify_block_external(&header, None) {
			Err(Error::Engine(EngineError::NotAuthorized(_))) => {},
			_ => panic!(),
		};
		engine.stop();
	}

	#[test]
	fn can_generate_seal() {
		let (spec, tap) = setup();

		let proposer = insert_and_register(&tap, spec.engine.as_ref(), "1");

		let (b, seal) = propose_default(&spec, proposer);
		assert!(b.lock().try_seal(spec.engine.as_ref(), seal).is_ok());
	}

	#[test]
	fn can_recognize_proposal() {
		let (spec, tap) = setup();

		let proposer = insert_and_register(&tap, spec.engine.as_ref(), "1");

		let (b, seal) = propose_default(&spec, proposer);
		let sealed = b.lock().seal(spec.engine.as_ref(), seal).unwrap();
		assert!(spec.engine.is_proposal(sealed.header()));
	}

	#[test]
	fn relays_messages() {
		let (spec, tap) = setup();
		let engine = spec.engine.clone();

		let v0 = insert_and_unlock(&tap, "0");
		let v1 = insert_and_register(&tap, engine.as_ref(), "1");

		let h = 1;
		let r = 0;

		// Propose
		let (b, _) = propose_default(&spec, v1.clone());
		let proposal = Some(b.header().bare_hash());

		let client = generate_dummy_client(0);
		let notify = Arc::new(TestNotify::default());
		client.add_notify(notify.clone());
		engine.register_client(Arc::downgrade(&client) as _);

		let prevote_current = vote(engine.as_ref(), |mh| tap.sign(v0, None, mh).map(H520::from), h, r, Step::Prevote, proposal);

		let precommit_current = vote(engine.as_ref(), |mh| tap.sign(v0, None, mh).map(H520::from), h, r, Step::Precommit, proposal);

		let prevote_future = vote(engine.as_ref(), |mh| tap.sign(v0, None, mh).map(H520::from), h + 1, r, Step::Prevote, proposal);

		// Relays all valid present and future messages.
		assert!(notify.messages.read().contains(&prevote_current));
		assert!(notify.messages.read().contains(&precommit_current));
		assert!(notify.messages.read().contains(&prevote_future));
	}

	#[test]
	fn seal_submission() {
		use ethkey::{Generator, Random};
		use transaction::{Transaction, Action};

		let tap = Arc::new(AccountProvider::transient_provider());
		// Accounts for signing votes.
		let v0 = insert_and_unlock(&tap, "0");
		let v1 = insert_and_unlock(&tap, "1");
		let client = generate_dummy_client_with_spec_and_accounts(Spec::new_test_tendermint, Some(tap.clone()));
		let engine = client.engine();

		client.miner().set_engine_signer(v1.clone(), "1".into()).unwrap();

		let notify = Arc::new(TestNotify::default());
		client.add_notify(notify.clone());
		engine.register_client(Arc::downgrade(&client) as _);

		let keypair = Random.generate().unwrap();
		let transaction = Transaction {
			action: Action::Create,
			value: U256::zero(),
			data: "3331600055".from_hex().unwrap(),
			gas: U256::from(100_000),
			gas_price: U256::zero(),
			nonce: U256::zero(),
		}.sign(keypair.secret(), None);
		client.miner().import_own_transaction(client.as_ref(), transaction.into()).unwrap();

		// Propose
		let proposal = Some(client.miner().pending_block(0).unwrap().header.bare_hash());
		// Propose timeout
		engine.step();

		let h = 1;
		let r = 0;

		// Prevote.
		vote(engine, |mh| tap.sign(v1, None, mh).map(H520::from), h, r, Step::Prevote, proposal);
		vote(engine, |mh| tap.sign(v0, None, mh).map(H520::from), h, r, Step::Prevote, proposal);
		vote(engine, |mh| tap.sign(v1, None, mh).map(H520::from), h, r, Step::Precommit, proposal);

		assert_eq!(client.chain_info().best_block_number, 0);
		// Last precommit.
		vote(engine, |mh| tap.sign(v0, None, mh).map(H520::from), h, r, Step::Precommit, proposal);
		assert_eq!(client.chain_info().best_block_number, 1);
	}

	#[test]
	fn epoch_verifier_verify_light() {
		use ethkey::Error as EthkeyError;

		let (spec, tap) = setup();
		let engine = spec.engine;

		let mut parent_header: Header = Header::default();
		parent_header.set_gas_limit(U256::from_str("222222").unwrap());

		let mut header = Header::default();
		header.set_number(2);
		header.set_gas_limit(U256::from_str("222222").unwrap());
		let proposer = insert_and_unlock(&tap, "1");
		header.set_author(proposer);
		let mut seal = proposal_seal(&tap, &header, 0);

		let vote_info = message_info_rlp(&VoteStep::new(2, 0, Step::Precommit), Some(header.bare_hash()));
		let signature1 = tap.sign(proposer, None, vote_info.sha3()).unwrap();

		let voter = insert_and_unlock(&tap, "0");
		let signature0 = tap.sign(voter, None, vote_info.sha3()).unwrap();

		seal[1] = ::rlp::NULL_RLP.to_vec();
		seal[2] = ::rlp::encode_list(&vec![H520::from(signature1.clone())]).into_vec();
		header.set_seal(seal.clone());

		let epoch_verifier = super::EpochVerifier {
			subchain_validators: SimpleList::new(vec![proposer.clone(), voter.clone()]),
			recover: {
				let signature1 = signature1.clone();
				let signature0 = signature0.clone();
				let proposer = proposer.clone();
				let voter = voter.clone();
				move |s: &Signature, _: &Message| {
					if *s == signature1 {
						Ok(proposer)
					} else if *s == signature0 {
						Ok(voter)
					} else {
						Err(Error::Ethkey(EthkeyError::InvalidSignature))
					}
				}
			},
		};

		// One good signature is not enough.
		match epoch_verifier.verify_light(&header) {
			Err(Error::Engine(EngineError::BadSealFieldSize(_))) => {},
			_ => panic!(),
		}

		seal[2] = ::rlp::encode_list(&vec![H520::from(signature1.clone()), H520::from(signature0.clone())]).into_vec();
		header.set_seal(seal.clone());

		assert!(epoch_verifier.verify_light(&header).is_ok());

		let bad_voter = insert_and_unlock(&tap, "101");
		let bad_signature = tap.sign(bad_voter, None, vote_info.sha3()).unwrap();

		seal[2] = ::rlp::encode_list(&vec![H520::from(signature1), H520::from(bad_signature)]).into_vec();
		header.set_seal(seal);

		// One good and one bad signature.
		match epoch_verifier.verify_light(&header) {
			Err(Error::Ethkey(EthkeyError::InvalidSignature)) => {},
			_ => panic!(),
		};

		engine.stop();
	}
}<|MERGE_RESOLUTION|>--- conflicted
+++ resolved
@@ -582,7 +582,7 @@
 			return Err(BlockError::RidiculousNumber(OutOfBounds { min: Some(1), max: None, found: header.number() }).into());
 		}
 
-		let gas_limit_divisor = self.gas_limit_bound_divisor;
+		let gas_limit_divisor = self.params().gas_limit_bound_divisor;
 		let min_gas = parent.gas_limit().clone() - parent.gas_limit().clone() / gas_limit_divisor;
 		let max_gas = parent.gas_limit().clone() + parent.gas_limit().clone() / gas_limit_divisor;
 		if header.gas_limit() <= &min_gas || header.gas_limit() >= &max_gas {
@@ -632,19 +632,6 @@
 
 			self.check_above_threshold(origins.len()).map_err(Into::into)
 		}
-<<<<<<< HEAD
-=======
-
-		let gas_limit_divisor = self.params().gas_limit_bound_divisor;
-		let min_gas = parent.gas_limit().clone() - parent.gas_limit().clone() / gas_limit_divisor;
-		let max_gas = parent.gas_limit().clone() + parent.gas_limit().clone() / gas_limit_divisor;
-		if header.gas_limit() <= &min_gas || header.gas_limit() >= &max_gas {
-			self.validators.report_malicious(header.author(), header.number(), header.number(), Default::default());
-			return Err(BlockError::InvalidGasLimit(OutOfBounds { min: Some(min_gas), max: Some(max_gas), found: header.gas_limit().clone() }).into());
-		}
-
-		Ok(())
->>>>>>> 4bda7bf1
 	}
 
 	fn signals_epoch_end(&self, header: &Header, block: Option<&[u8]>, receipts: Option<&[::receipt::Receipt]>)
