--- conflicted
+++ resolved
@@ -199,11 +199,7 @@
 	use hash::keccak;
 	use ethereum_types::H520;
 	use block::*;
-<<<<<<< HEAD
-	use test_helpers::*;
-=======
-	use tests::helpers::get_temp_state_db;
->>>>>>> de726438
+	use test_helpers::get_temp_state_db;
 	use account_provider::AccountProvider;
 	use header::Header;
 	use spec::Spec;
