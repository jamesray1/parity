// Copyright 2015-2017 Parity Technologies (UK) Ltd.
// This file is part of Parity.

// Parity is free software: you can redistribute it and/or modify
// it under the terms of the GNU General Public License as published by
// the Free Software Foundation, either version 3 of the License, or
// (at your option) any later version.

// Parity is distributed in the hope that it will be useful,
// but WITHOUT ANY WARRANTY; without even the implied warranty of
// MERCHANTABILITY or FITNESS FOR A PARTICULAR PURPOSE.  See the
// GNU General Public License for more details.

// You should have received a copy of the GNU General Public License
// along with Parity.  If not, see <http://www.gnu.org/licenses/>.

//! Blockchain block.

use std::cmp;
use std::sync::Arc;
use std::collections::HashSet;
use hash::{keccak, KECCAK_NULL_RLP, KECCAK_EMPTY_LIST_RLP};
use triehash::ordered_trie_root;

use rlp::{UntrustedRlp, RlpStream, Encodable, Decodable, DecoderError, encode_list};
use ethereum_types::{H256, U256, Address, Bloom};
use bytes::Bytes;
use unexpected::{Mismatch, OutOfBounds};

use vm::{EnvInfo, LastHashes};
use engines::EthEngine;
use error::{Error, BlockError};
use factory::Factories;
use header::{Header, Seal};
use receipt::{Receipt, TransactionOutcome};
use state::State;
use state_db::StateDB;
use trace::Tracing;
use transaction::{UnverifiedTransaction, SignedTransaction, Error as TransactionError};
use verification::PreverifiedBlock;
use views::BlockView;

/// A block, encoded as it is on the block chain.
#[derive(Default, Debug, Clone, PartialEq)]
pub struct Block {
	/// The header of this block.
	pub header: Header,
	/// The transactions in this block.
	pub transactions: Vec<UnverifiedTransaction>,
	/// The uncles of this block.
	pub uncles: Vec<Header>,
}

impl Block {
	/// Returns true if the given bytes form a valid encoding of a block in RLP.
	pub fn is_good(b: &[u8]) -> bool {
		UntrustedRlp::new(b).as_val::<Block>().is_ok()
	}

	/// Get the RLP-encoding of the block with or without the seal.
	pub fn rlp_bytes(&self, seal: Seal) -> Bytes {
		let mut block_rlp = RlpStream::new_list(3);
		self.header.stream_rlp(&mut block_rlp, seal);
		block_rlp.append_list(&self.transactions);
		block_rlp.append_list(&self.uncles);
		block_rlp.out()
	}
}

impl Decodable for Block {
	fn decode(rlp: &UntrustedRlp) -> Result<Self, DecoderError> {
		if rlp.as_raw().len() != rlp.payload_info()?.total() {
			return Err(DecoderError::RlpIsTooBig);
		}
		if rlp.item_count()? != 3 {
			return Err(DecoderError::RlpIncorrectListLen);
		}
		Ok(Block {
			header: rlp.val_at(0)?,
			transactions: rlp.list_at(1)?,
			uncles: rlp.list_at(2)?,
		})
	}
}

/// An internal type for a block's common elements.
#[derive(Clone)]
pub struct ExecutedBlock {
	header: Header,
	transactions: Vec<SignedTransaction>,
	uncles: Vec<Header>,
	receipts: Vec<Receipt>,
	transactions_set: HashSet<H256>,
	state: State<StateDB>,
	traces: Tracing,
	last_hashes: Arc<LastHashes>,
}

impl ExecutedBlock {
	/// Create a new block from the given `state`.
	fn new(state: State<StateDB>, last_hashes: Arc<LastHashes>, tracing: bool) -> ExecutedBlock {
		ExecutedBlock {
			header: Default::default(),
			transactions: Default::default(),
			uncles: Default::default(),
			receipts: Default::default(),
			transactions_set: Default::default(),
			state: state,
			traces: if tracing {
				Tracing::enabled()
			} else {
				Tracing::Disabled
			},
			last_hashes: last_hashes,
		}
	}

	/// Get the environment info concerning this block.
	pub fn env_info(&self) -> EnvInfo {
		// TODO: memoise.
		EnvInfo {
			number: self.header.number(),
			author: self.header.author().clone(),
			timestamp: self.header.timestamp(),
			difficulty: self.header.difficulty().clone(),
			last_hashes: self.last_hashes.clone(),
			gas_used: self.receipts.last().map_or(U256::zero(), |r| r.gas_used),
			gas_limit: self.header.gas_limit().clone(),
		}
	}

	/// Get mutable access to a state.
	pub fn state_mut(&mut self) -> &mut State<StateDB> {
		&mut self.state
	}

	/// Get mutable reference to traces.
	pub fn traces_mut(&mut self) -> &mut Tracing {
		&mut self.traces
	}
}

/// Trait for a object that is a `ExecutedBlock`.
pub trait IsBlock {
	/// Get the `ExecutedBlock` associated with this object.
	fn block(&self) -> &ExecutedBlock;

	/// Get the base `Block` object associated with this.
	fn to_base(&self) -> Block {
		Block {
			header: self.header().clone(),
			transactions: self.transactions().iter().cloned().map(Into::into).collect(),
			uncles: self.uncles().to_vec(),
		}
	}

	/// Get the header associated with this object's block.
	fn header(&self) -> &Header { &self.block().header }

	/// Get the final state associated with this object's block.
	fn state(&self) -> &State<StateDB> { &self.block().state }

	/// Get all information on transactions in this block.
	fn transactions(&self) -> &[SignedTransaction] { &self.block().transactions }

	/// Get all information on receipts in this block.
	fn receipts(&self) -> &[Receipt] { &self.block().receipts }

	/// Get all information concerning transaction tracing in this block.
	fn traces(&self) -> &Tracing { &self.block().traces }

	/// Get all uncles in this block.
	fn uncles(&self) -> &[Header] { &self.block().uncles }

	/// Get tracing enabled flag for this block.
	fn tracing_enabled(&self) -> bool { self.block().traces.is_enabled() }
}

/// Trait for a object that has a state database.
pub trait Drain {
	/// Drop this object and return the underlying database.
	fn drain(self) -> StateDB;
}

impl IsBlock for ExecutedBlock {
	fn block(&self) -> &ExecutedBlock { self }
}

impl ::parity_machine::LiveBlock for ExecutedBlock {
	type Header = Header;

	fn header(&self) -> &Header {
		&self.header
	}

	fn uncles(&self) -> &[Header] {
		&self.uncles
	}
}

impl ::parity_machine::Transactions for ExecutedBlock {
	type Transaction = SignedTransaction;

	fn transactions(&self) -> &[SignedTransaction] {
		&self.transactions
	}
}

/// Block that is ready for transactions to be added.
///
/// It's a bit like a Vec<Transaction>, except that whenever a transaction is pushed, we execute it and
/// maintain the system `state()`. We also archive execution receipts in preparation for later block creation.
pub struct OpenBlock<'x> {
	block: ExecutedBlock,
	engine: &'x EthEngine,
}

/// Just like `OpenBlock`, except that we've applied `Engine::on_close_block`, finished up the non-seal header fields,
/// and collected the uncles.
///
/// There is no function available to push a transaction.
#[derive(Clone)]
pub struct ClosedBlock {
	block: ExecutedBlock,
	uncle_bytes: Bytes,
	unclosed_state: State<StateDB>,
}

/// Just like `ClosedBlock` except that we can't reopen it and it's faster.
///
/// We actually store the post-`Engine::on_close_block` state, unlike in `ClosedBlock` where it's the pre.
#[derive(Clone)]
pub struct LockedBlock {
	block: ExecutedBlock,
	uncle_bytes: Bytes,
}

/// A block that has a valid seal.
///
/// The block's header has valid seal arguments. The block cannot be reversed into a `ClosedBlock` or `OpenBlock`.
pub struct SealedBlock {
	block: ExecutedBlock,
	uncle_bytes: Bytes,
}

impl<'x> OpenBlock<'x> {
	/// Create a new `OpenBlock` ready for transaction pushing.
	pub fn new(
		engine: &'x EthEngine,
		factories: Factories,
		tracing: bool,
		db: StateDB,
		parent: &Header,
		last_hashes: Arc<LastHashes>,
		author: Address,
		gas_range_target: (U256, U256),
		extra_data: Bytes,
		is_epoch_begin: bool,
	) -> Result<Self, Error> {
		let number = parent.number() + 1;
		let state = State::from_existing(db, parent.state_root().clone(), engine.account_start_nonce(number), factories)?;
		let mut r = OpenBlock {
			block: ExecutedBlock::new(state, last_hashes, tracing),
			engine: engine,
		};

		r.block.header.set_parent_hash(parent.hash());
		r.block.header.set_number(number);
		r.block.header.set_author(author);
		r.block.header.set_timestamp_now(parent.timestamp());
		r.block.header.set_extra_data(extra_data);
		r.block.header.note_dirty();

		let gas_floor_target = cmp::max(gas_range_target.0, engine.params().min_gas_limit);
		let gas_ceil_target = cmp::max(gas_range_target.1, gas_floor_target);

		engine.machine().populate_from_parent(&mut r.block.header, parent, gas_floor_target, gas_ceil_target);
		engine.populate_from_parent(&mut r.block.header, parent);

		engine.machine().on_new_block(&mut r.block)?;
		engine.on_new_block(&mut r.block, is_epoch_begin)?;

		Ok(r)
	}

	/// Alter the timestamp of the block.
	pub fn set_timestamp(&mut self, timestamp: u64) { self.block.header.set_timestamp(timestamp); }

	/// Removes block gas limit.
	pub fn remove_gas_limit(&mut self) {
		self.block.header.set_gas_limit(U256::max_value());
	}

	/// Add an uncle to the block, if possible.
	///
	/// NOTE Will check chain constraints and the uncle number but will NOT check
	/// that the header itself is actually valid.
	pub fn push_uncle(&mut self, valid_uncle_header: Header) -> Result<(), BlockError> {
		let max_uncles = self.engine.maximum_uncle_count(self.block.header().number());
		if self.block.uncles.len() + 1 > max_uncles {
			return Err(BlockError::TooManyUncles(OutOfBounds{
				min: None,
				max: Some(max_uncles),
				found: self.block.uncles.len() + 1,
			}));
		}
		// TODO: check number
		// TODO: check not a direct ancestor (use last_hashes for that)
		self.block.uncles.push(valid_uncle_header);
		Ok(())
	}

	/// Get the environment info concerning this block.
	pub fn env_info(&self) -> EnvInfo {
		self.block.env_info()
	}

	/// Push a transaction into the block.
	///
	/// If valid, it will be executed, and archived together with the receipt.
	pub fn push_transaction(&mut self, t: SignedTransaction, h: Option<H256>) -> Result<&Receipt, Error> {
		if self.block.transactions_set.contains(&t.hash()) {
			return Err(TransactionError::AlreadyImported.into());
		}

		let env_info = self.env_info();
<<<<<<< HEAD
//		info!("env_info says gas_used={}", env_info.gas_used);
		match self.block.state.apply(&env_info, self.engine.machine(), &t, self.block.traces.is_enabled()) {
			Ok(outcome) => {
				self.block.transactions_set.insert(h.unwrap_or_else(|| t.hash()));
				self.block.transactions.push(t.into());
				let t = outcome.trace;
				if let Tracing::Enabled(ref mut traces) = self.block.traces {
					traces.push(t.into());
				}
				self.block.receipts.push(outcome.receipt);
				Ok(self.block.receipts.last().expect("receipt just pushed; qed"))
			}
			Err(x) => Err(From::from(x))
=======
		let outcome = self.block.state.apply(&env_info, self.engine.machine(), &t, self.block.traces.is_enabled())?;

		self.block.transactions_set.insert(h.unwrap_or_else(||t.hash()));
		self.block.transactions.push(t.into());
		if let Tracing::Enabled(ref mut traces) = self.block.traces {
			traces.push(outcome.trace.into());
>>>>>>> f864f72b
		}
		self.block.receipts.push(outcome.receipt);
		Ok(self.block.receipts.last().expect("receipt just pushed; qed"))
	}

	/// Push transactions onto the block.
	#[cfg(not(feature = "slow-blocks"))]
	fn push_transactions(&mut self, transactions: Vec<SignedTransaction>) -> Result<(), Error> {
		for t in transactions {
			self.push_transaction(t, None)?;
		}
		Ok(())
	}

	/// Push transactions onto the block.
	#[cfg(feature = "slow-blocks")]
	fn push_transactions(&mut self, transactions: Vec<SignedTransaction>) -> Result<(), Error> {
		use std::time;

		let slow_tx = option_env!("SLOW_TX_DURATION").and_then(|v| v.parse().ok()).unwrap_or(100);
		for t in transactions {
			let hash = t.hash();
			let start = time::Instant::now();
			self.push_transaction(t, None)?;
			let took = start.elapsed();
			let took_ms = took.as_secs() * 1000 + took.subsec_nanos() as u64 / 1000000;
			if took > time::Duration::from_millis(slow_tx) {
				warn!("Heavy ({} ms) transaction in block {:?}: {:?}", took_ms, block.header().number(), hash);
			}
			debug!(target: "tx", "Transaction {:?} took: {} ms", hash, took_ms);
		}

		Ok(())
	}

	/// Populate self from a header.
	fn populate_from(&mut self, header: &Header) {
		self.block.header.set_difficulty(*header.difficulty());
		self.block.header.set_gas_limit(*header.gas_limit());
		self.block.header.set_timestamp(header.timestamp());
		self.block.header.set_author(*header.author());
		self.block.header.set_uncles_hash(*header.uncles_hash());
		self.block.header.set_transactions_root(*header.transactions_root());
		// TODO: that's horrible. set only for backwards compatibility
		if header.extra_data().len() > self.engine.maximum_extra_data_size() {
			warn!("Couldn't set extradata. Ignoring.");
		} else {
			self.block.header.set_extra_data(header.extra_data().clone());
		}
	}

	/// Turn this into a `ClosedBlock`.
	pub fn close(self) -> ClosedBlock {
		let mut s = self;

		let unclosed_state = s.block.state.clone();

		if let Err(e) = s.engine.on_close_block(&mut s.block) {
			warn!("Encountered error on closing the block: {}", e);
		}

		if let Err(e) = s.block.state.commit() {
			warn!("Encountered error on state commit: {}", e);
		}
		s.block.header.set_transactions_root(ordered_trie_root(s.block.transactions.iter().map(|e| e.rlp_bytes())));
		let uncle_bytes = encode_list(&s.block.uncles).into_vec();
		s.block.header.set_uncles_hash(keccak(&uncle_bytes));
		s.block.header.set_state_root(s.block.state.root().clone());
		s.block.header.set_receipts_root(ordered_trie_root(s.block.receipts.iter().map(|r| r.rlp_bytes())));
		s.block.header.set_log_bloom(s.block.receipts.iter().fold(Bloom::zero(), |mut b, r| {b = &b | &r.log_bloom; b})); //TODO: use |= operator
		s.block.header.set_gas_used(s.block.receipts.last().map_or(U256::zero(), |r| r.gas_used));

		ClosedBlock {
			block: s.block,
			uncle_bytes,
			unclosed_state,
		}
	}

	/// Turn this into a `LockedBlock`.
	pub fn close_and_lock(self) -> LockedBlock {
		let mut s = self;

		if let Err(e) = s.engine.on_close_block(&mut s.block) {
			warn!("Encountered error on closing the block: {}", e);
		}

		if let Err(e) = s.block.state.commit() {
			warn!("Encountered error on state commit: {}", e);
		}
		if s.block.header.transactions_root().is_zero() || s.block.header.transactions_root() == &KECCAK_NULL_RLP {
			s.block.header.set_transactions_root(ordered_trie_root(s.block.transactions.iter().map(|e| e.rlp_bytes())));
		}
		let uncle_bytes = encode_list(&s.block.uncles).into_vec();
		if s.block.header.uncles_hash().is_zero() || s.block.header.uncles_hash() == &KECCAK_EMPTY_LIST_RLP {
			s.block.header.set_uncles_hash(keccak(&uncle_bytes));
		}
		if s.block.header.receipts_root().is_zero() || s.block.header.receipts_root() == &KECCAK_NULL_RLP {
			s.block.header.set_receipts_root(ordered_trie_root(s.block.receipts.iter().map(|r| r.rlp_bytes())));
		}

		s.block.header.set_state_root(s.block.state.root().clone());
		s.block.header.set_log_bloom(s.block.receipts.iter().fold(Bloom::zero(), |mut b, r| {b = &b | &r.log_bloom; b})); //TODO: use |= operator
		s.block.header.set_gas_used(s.block.receipts.last().map_or(U256::zero(), |r| r.gas_used));

		LockedBlock {
			block: s.block,
			uncle_bytes,
		}
	}

	#[cfg(test)]
	/// Return mutable block reference. To be used in tests only.
	pub fn block_mut(&mut self) -> &mut ExecutedBlock { &mut self.block }
}

impl<'x> IsBlock for OpenBlock<'x> {
	fn block(&self) -> &ExecutedBlock { &self.block }
}

impl<'x> IsBlock for ClosedBlock {
	fn block(&self) -> &ExecutedBlock { &self.block }
}

impl<'x> IsBlock for LockedBlock {
	fn block(&self) -> &ExecutedBlock { &self.block }
}

impl ClosedBlock {
	/// Get the hash of the header without seal arguments.
	pub fn hash(&self) -> H256 { self.header().rlp_keccak(Seal::Without) }

	/// Turn this into a `LockedBlock`, unable to be reopened again.
	pub fn lock(self) -> LockedBlock {
		LockedBlock {
			block: self.block,
			uncle_bytes: self.uncle_bytes,
		}
	}

	/// Given an engine reference, reopen the `ClosedBlock` into an `OpenBlock`.
	pub fn reopen(self, engine: &EthEngine) -> OpenBlock {
		// revert rewards (i.e. set state back at last transaction's state).
		let mut block = self.block;
		block.state = self.unclosed_state;
		OpenBlock {
			block: block,
			engine: engine,
		}
	}
}

impl LockedBlock {
	/// Get the hash of the header without seal arguments.
	pub fn hash(&self) -> H256 { self.header().rlp_keccak(Seal::Without) }

	/// Provide a valid seal in order to turn this into a `SealedBlock`.
	///
	/// NOTE: This does not check the validity of `seal` with the engine.
	pub fn seal(self, engine: &EthEngine, seal: Vec<Bytes>) -> Result<SealedBlock, BlockError> {
		let expected_seal_fields = engine.seal_fields(self.header());
		let mut s = self;
		if seal.len() != expected_seal_fields {
			return Err(BlockError::InvalidSealArity(
				Mismatch { expected: expected_seal_fields, found: seal.len() }));
		}
		s.block.header.set_seal(seal);
		Ok(SealedBlock { block: s.block, uncle_bytes: s.uncle_bytes })
	}

	/// Provide a valid seal in order to turn this into a `SealedBlock`.
	/// This does check the validity of `seal` with the engine.
	/// Returns the `ClosedBlock` back again if the seal is no good.
	pub fn try_seal(
		self,
		engine: &EthEngine,
		seal: Vec<Bytes>,
	) -> Result<SealedBlock, (Error, LockedBlock)> {
		let mut s = self;
		s.block.header.set_seal(seal);

		// TODO: passing state context to avoid engines owning it?
		match engine.verify_local_seal(&s.block.header) {
			Err(e) => Err((e, s)),
			_ => Ok(SealedBlock { block: s.block, uncle_bytes: s.uncle_bytes }),
		}
	}

	/// Remove state root from transaction receipts to make them EIP-98 compatible.
	pub fn strip_receipts(self) -> LockedBlock {
		let mut block = self;
		for receipt in &mut block.block.receipts {
			receipt.outcome = TransactionOutcome::Unknown;
		}
		block.block.header.set_receipts_root(ordered_trie_root(block.block.receipts.iter().map(|r| r.rlp_bytes())));
		block
	}
}

impl Drain for LockedBlock {
	/// Drop this object and return the underlieing database.
	fn drain(self) -> StateDB {
		self.block.state.drop().1
	}
}

impl SealedBlock {
	/// Get the RLP-encoding of the block.
	pub fn rlp_bytes(&self) -> Bytes {
		let mut block_rlp = RlpStream::new_list(3);
		self.block.header.stream_rlp(&mut block_rlp, Seal::With);
		block_rlp.append_list(&self.block.transactions);
		block_rlp.append_raw(&self.uncle_bytes, 1);
		block_rlp.out()
	}
}

impl Drain for SealedBlock {
	/// Drop this object and return the underlieing database.
	fn drain(self) -> StateDB {
		self.block.state.drop().1
	}
}

impl IsBlock for SealedBlock {
	fn block(&self) -> &ExecutedBlock { &self.block }
}

/// Enact the block given by block header, transactions and uncles
fn enact(
	header: Header,
	transactions: Vec<SignedTransaction>,
	uncles: Vec<Header>,
	engine: &EthEngine,
	tracing: bool,
	db: StateDB,
	parent: &Header,
	last_hashes: Arc<LastHashes>,
	factories: Factories,
	is_epoch_begin: bool,
) -> Result<LockedBlock, Error> {
	{
		if ::log::max_log_level() >= ::log::LogLevel::Trace {
			let s = State::from_existing(db.boxed_clone(), parent.state_root().clone(), engine.account_start_nonce(parent.number() + 1), factories.clone())?;
			trace!(target: "enact", "num={}, root={}, author={}, author_balance={}\n",
				header.number(), s.root(), header.author(), s.balance(&header.author())?);
		}
	}

	let mut b = OpenBlock::new(
		engine,
		factories,
		tracing,
		db,
		parent,
		last_hashes,
		Address::new(),
		(3141562.into(), 31415620.into()),
		vec![],
		is_epoch_begin,
	)?;

	b.populate_from(&header);
	b.push_transactions(transactions)?;

	for u in uncles {
		b.push_uncle(u)?;
	}

	Ok(b.close_and_lock())
}

/// Enact the block given by `block_bytes` using `engine` on the database `db` with given `parent` block header
pub fn enact_verified(
	block: PreverifiedBlock,
	engine: &EthEngine,
	tracing: bool,
	db: StateDB,
	parent: &Header,
	last_hashes: Arc<LastHashes>,
	factories: Factories,
	is_epoch_begin: bool,
) -> Result<LockedBlock, Error> {
	let view = BlockView::new(&block.bytes);

	enact(
		block.header,
		block.transactions,
		view.uncles(),
		engine,
		tracing,
		db,
		parent,
		last_hashes,
		factories,
		is_epoch_begin,
	)
}

#[cfg(test)]
mod tests {
	use tests::helpers::*;
	use super::*;
	use engines::EthEngine;
	use vm::LastHashes;
	use error::Error;
	use header::Header;
	use factory::Factories;
	use state_db::StateDB;
	use views::BlockView;
	use ethereum_types::Address;
	use std::sync::Arc;
	use transaction::SignedTransaction;

	/// Enact the block given by `block_bytes` using `engine` on the database `db` with given `parent` block header
	fn enact_bytes(
		block_bytes: &[u8],
		engine: &EthEngine,
		tracing: bool,
		db: StateDB,
		parent: &Header,
		last_hashes: Arc<LastHashes>,
		factories: Factories,
	) -> Result<LockedBlock, Error> {
		let block = BlockView::new(block_bytes);
		let header = block.header();
		let transactions: Result<Vec<_>, Error> = block
			.transactions()
			.into_iter()
			.map(SignedTransaction::new)
			.map(|r| r.map_err(Into::into))
			.collect();
		let transactions = transactions?;

		{
			if ::log::max_log_level() >= ::log::LogLevel::Trace {
				let s = State::from_existing(db.boxed_clone(), parent.state_root().clone(), engine.account_start_nonce(parent.number() + 1), factories.clone())?;
				trace!(target: "enact", "num={}, root={}, author={}, author_balance={}\n",
					header.number(), s.root(), header.author(), s.balance(&header.author())?);
			}
		}

		let mut b = OpenBlock::new(
			engine,
			factories,
			tracing,
			db,
			parent,
			last_hashes,
			Address::new(),
			(3141562.into(), 31415620.into()),
			vec![],
			false,
		)?;

		b.populate_from(&header);
		b.push_transactions(transactions)?;

		for u in &block.uncles() {
			b.push_uncle(u.clone())?;
		}

		Ok(b.close_and_lock())
	}

	/// Enact the block given by `block_bytes` using `engine` on the database `db` with given `parent` block header. Seal the block aferwards
	fn enact_and_seal(
		block_bytes: &[u8],
		engine: &EthEngine,
		tracing: bool,
		db: StateDB,
		parent: &Header,
		last_hashes: Arc<LastHashes>,
		factories: Factories,
	) -> Result<SealedBlock, Error> {
		let header = BlockView::new(block_bytes).header_view();
		Ok(enact_bytes(block_bytes, engine, tracing, db, parent, last_hashes, factories)?.seal(engine, header.seal())?)
	}

	#[test]
	fn open_block() {
		use spec::*;
		let spec = Spec::new_test();
		let genesis_header = spec.genesis_header();
		let db = spec.ensure_db_good(get_temp_state_db(), &Default::default()).unwrap();
		let last_hashes = Arc::new(vec![genesis_header.hash()]);
		let b = OpenBlock::new(&*spec.engine, Default::default(), false, db, &genesis_header, last_hashes, Address::zero(), (3141562.into(), 31415620.into()), vec![], false).unwrap();
		let b = b.close_and_lock();
		let _ = b.seal(&*spec.engine, vec![]);
	}

	#[test]
	fn enact_block() {
		use spec::*;
		let spec = Spec::new_test();
		let engine = &*spec.engine;
		let genesis_header = spec.genesis_header();

		let db = spec.ensure_db_good(get_temp_state_db(), &Default::default()).unwrap();
		let last_hashes = Arc::new(vec![genesis_header.hash()]);
		let b = OpenBlock::new(engine, Default::default(), false, db, &genesis_header, last_hashes.clone(), Address::zero(), (3141562.into(), 31415620.into()), vec![], false).unwrap()
			.close_and_lock().seal(engine, vec![]).unwrap();
		let orig_bytes = b.rlp_bytes();
		let orig_db = b.drain();

		let db = spec.ensure_db_good(get_temp_state_db(), &Default::default()).unwrap();
		let e = enact_and_seal(&orig_bytes, engine, false, db, &genesis_header, last_hashes, Default::default()).unwrap();

		assert_eq!(e.rlp_bytes(), orig_bytes);

		let db = e.drain();
		assert_eq!(orig_db.journal_db().keys(), db.journal_db().keys());
		assert!(orig_db.journal_db().keys().iter().filter(|k| orig_db.journal_db().get(k.0) != db.journal_db().get(k.0)).next() == None);
	}

	#[test]
	fn enact_block_with_uncle() {
		use spec::*;
		let spec = Spec::new_test();
		let engine = &*spec.engine;
		let genesis_header = spec.genesis_header();

		let db = spec.ensure_db_good(get_temp_state_db(), &Default::default()).unwrap();
		let last_hashes = Arc::new(vec![genesis_header.hash()]);
		let mut open_block = OpenBlock::new(engine, Default::default(), false, db, &genesis_header, last_hashes.clone(), Address::zero(), (3141562.into(), 31415620.into()), vec![], false).unwrap();
		let mut uncle1_header = Header::new();
		uncle1_header.set_extra_data(b"uncle1".to_vec());
		let mut uncle2_header = Header::new();
		uncle2_header.set_extra_data(b"uncle2".to_vec());
		open_block.push_uncle(uncle1_header).unwrap();
		open_block.push_uncle(uncle2_header).unwrap();
		let b = open_block.close_and_lock().seal(engine, vec![]).unwrap();

		let orig_bytes = b.rlp_bytes();
		let orig_db = b.drain();

		let db = spec.ensure_db_good(get_temp_state_db(), &Default::default()).unwrap();
		let e = enact_and_seal(&orig_bytes, engine, false, db, &genesis_header, last_hashes, Default::default()).unwrap();

		let bytes = e.rlp_bytes();
		assert_eq!(bytes, orig_bytes);
		let uncles = BlockView::new(&bytes).uncles();
		assert_eq!(uncles[1].extra_data(), b"uncle2");

		let db = e.drain();
		assert_eq!(orig_db.journal_db().keys(), db.journal_db().keys());
		assert!(orig_db.journal_db().keys().iter().filter(|k| orig_db.journal_db().get(k.0) != db.journal_db().get(k.0)).next() == None);
	}
}
<|MERGE_RESOLUTION|>--- conflicted
+++ resolved
@@ -324,28 +324,12 @@
 		}
 
 		let env_info = self.env_info();
-<<<<<<< HEAD
-//		info!("env_info says gas_used={}", env_info.gas_used);
-		match self.block.state.apply(&env_info, self.engine.machine(), &t, self.block.traces.is_enabled()) {
-			Ok(outcome) => {
-				self.block.transactions_set.insert(h.unwrap_or_else(|| t.hash()));
-				self.block.transactions.push(t.into());
-				let t = outcome.trace;
-				if let Tracing::Enabled(ref mut traces) = self.block.traces {
-					traces.push(t.into());
-				}
-				self.block.receipts.push(outcome.receipt);
-				Ok(self.block.receipts.last().expect("receipt just pushed; qed"))
-			}
-			Err(x) => Err(From::from(x))
-=======
 		let outcome = self.block.state.apply(&env_info, self.engine.machine(), &t, self.block.traces.is_enabled())?;
 
 		self.block.transactions_set.insert(h.unwrap_or_else(||t.hash()));
 		self.block.transactions.push(t.into());
 		if let Tracing::Enabled(ref mut traces) = self.block.traces {
 			traces.push(outcome.trace.into());
->>>>>>> f864f72b
 		}
 		self.block.receipts.push(outcome.receipt);
 		Ok(self.block.receipts.last().expect("receipt just pushed; qed"))
