--- conflicted
+++ resolved
@@ -632,11 +632,7 @@
 	use std::sync::Arc;
 	use client::ClientIoMessage;
 	use io::{IoService};
-<<<<<<< HEAD
-	use test_helpers::get_test_spec;
-=======
 	use spec::Spec;
->>>>>>> de726438
 	use journaldb::Algorithm;
 	use error::Error;
 	use snapshot::{ManifestData, RestorationStatus, SnapshotService};
