--- conflicted
+++ resolved
@@ -364,13 +364,9 @@
 	}
 
 	/// Does verification of the transaction against the parent state.
-	// TODO: refine the bound here to be a "state provider" or similar as opposed
-	// to full client functionality.
-<<<<<<< HEAD
-	pub fn verify_transaction(&self, t: &SignedTransaction, header: &Header, client: &BlockChainClient) -> Result<(), transaction::Error> {
-=======
-	pub fn verify_transaction<C: BlockInfo + CallContract>(&self, t: &SignedTransaction, header: &Header, client: &C) -> Result<(), Error> {
->>>>>>> f864f72b
+	pub fn verify_transaction<C: BlockInfo + CallContract>(&self, t: &SignedTransaction, header: &Header, client: &C)
+		-> Result<(), transaction::Error>
+	{
 		if let Some(ref filter) = self.tx_filter.as_ref() {
 			if !filter.transaction_allowed(header.parent_hash(), t, client) {
 				return Err(transaction::Error::NotAllowed.into())
