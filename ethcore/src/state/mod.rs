// Copyright 2015-2017 Parity Technologies (UK) Ltd.
// This file is part of Parity.

// Parity is free software: you can redistribute it and/or modify
// it under the terms of the GNU General Public License as published by
// the Free Software Foundation, either version 3 of the License, or
// (at your option) any later version.

// Parity is distributed in the hope that it will be useful,
// but WITHOUT ANY WARRANTY; without even the implied warranty of
// MERCHANTABILITY or FITNESS FOR A PARTICULAR PURPOSE.  See the
// GNU General Public License for more details.

// You should have received a copy of the GNU General Public License
// along with Parity.  If not, see <http://www.gnu.org/licenses/>.

//! A mutable state representation suitable to execute transactions.
//! Generic over a `Backend`. Deals with `Account`s.
//! Unconfirmed sub-states are managed with `checkpoint`s which may be canonicalized
//! or rolled back.

use std::cell::{RefCell, RefMut};
use std::collections::hash_map::Entry;
use std::collections::{HashMap, BTreeMap, HashSet};
use std::fmt;
use std::sync::Arc;
use hash::{KECCAK_NULL_RLP, KECCAK_EMPTY};

use receipt::{Receipt, TransactionOutcome};
use machine::EthereumMachine as Machine;
use vm::EnvInfo;
use error::Error;
use executive::{Executive, TransactOptions};
use factory::Factories;
use trace::{self, FlatTrace, VMTrace};
use pod_account::*;
use pod_state::{self, PodState};
use types::basic_account::BasicAccount;
use executed::{Executed, ExecutionError};
use types::state_diff::StateDiff;
use transaction::SignedTransaction;
use state_db::StateDB;
use factory::VmFactory;

use ethereum_types::{H256, U256, Address};
use hashdb::{HashDB, AsHashDB};
use kvdb::DBValue;
use bytes::Bytes;

use trie;
use trie::{Trie, TrieError, TrieDB};
use trie::recorder::Recorder;


mod account;
mod substate;

pub mod backend;

pub use self::account::Account;
pub use self::backend::Backend;
pub use self::substate::Substate;

/// Used to return information about an `State::apply` operation.
pub struct ApplyOutcome<T, V> {
	/// The receipt for the applied transaction.
	pub receipt: Receipt,
	/// The output of the applied transaction.
	pub output: Bytes,
	/// The trace for the applied transaction, empty if tracing was not produced.
	pub trace: Vec<T>,
	/// The VM trace for the applied transaction, None if tracing was not produced.
	pub vm_trace: Option<V>
}

/// Result type for the execution ("application") of a transaction.
pub type ApplyResult<T, V> = Result<ApplyOutcome<T, V>, Error>;

/// Return type of proof validity check.
#[derive(Debug, Clone)]
pub enum ProvedExecution {
	/// Proof wasn't enough to complete execution.
	BadProof,
	/// The transaction failed, but not due to a bad proof.
	Failed(ExecutionError),
	/// The transaction successfully completd with the given proof.
	Complete(Executed),
}

#[derive(Eq, PartialEq, Clone, Copy, Debug)]
/// Account modification state. Used to check if the account was
/// Modified in between commits and overall.
enum AccountState {
	/// Account was loaded from disk and never modified in this state object.
	CleanFresh,
	/// Account was loaded from the global cache and never modified.
	CleanCached,
	/// Account has been modified and is not committed to the trie yet.
	/// This is set if any of the account data is changed, including
	/// storage and code.
	Dirty,
	/// Account was modified and committed to the trie.
	Committed,
}

#[derive(Debug)]
/// In-memory copy of the account data. Holds the optional account
/// and the modification status.
/// Account entry can contain existing (`Some`) or non-existing
/// account (`None`)
struct AccountEntry {
	/// Account entry. `None` if account known to be non-existant.
	account: Option<Account>,
	/// Unmodified account balance.
	old_balance: Option<U256>,
	/// Entry state.
	state: AccountState,
}

// Account cache item. Contains account data and
// modification state
impl AccountEntry {
	fn is_dirty(&self) -> bool {
		self.state == AccountState::Dirty
	}

	fn exists_and_is_null(&self) -> bool {
		self.account.as_ref().map_or(false, |a| a.is_null())
	}

	/// Clone dirty data into new `AccountEntry`. This includes
	/// basic account data and modified storage keys.
	/// Returns None if clean.
	fn clone_if_dirty(&self) -> Option<AccountEntry> {
		match self.is_dirty() {
			true => Some(self.clone_dirty()),
			false => None,
		}
	}

	/// Clone dirty data into new `AccountEntry`. This includes
	/// basic account data and modified storage keys.
	fn clone_dirty(&self) -> AccountEntry {
		AccountEntry {
			old_balance: self.old_balance,
			account: self.account.as_ref().map(Account::clone_dirty),
			state: self.state,
		}
	}

	// Create a new account entry and mark it as dirty.
	fn new_dirty(account: Option<Account>) -> AccountEntry {
		AccountEntry {
			old_balance: account.as_ref().map(|a| a.balance().clone()),
			account: account,
			state: AccountState::Dirty,
		}
	}

	// Create a new account entry and mark it as clean.
	fn new_clean(account: Option<Account>) -> AccountEntry {
		AccountEntry {
			old_balance: account.as_ref().map(|a| a.balance().clone()),
			account: account,
			state: AccountState::CleanFresh,
		}
	}

	// Create a new account entry and mark it as clean and cached.
	fn new_clean_cached(account: Option<Account>) -> AccountEntry {
		AccountEntry {
			old_balance: account.as_ref().map(|a| a.balance().clone()),
			account: account,
			state: AccountState::CleanCached,
		}
	}

	// Replace data with another entry but preserve storage cache.
	fn overwrite_with(&mut self, other: AccountEntry) {
		self.state = other.state;
		match other.account {
			Some(acc) => {
				if let Some(ref mut ours) = self.account {
					ours.overwrite_with(acc);
				}
			},
			None => self.account = None,
		}
	}
}

/// Check the given proof of execution.
/// `Err(ExecutionError::Internal)` indicates failure, everything else indicates
/// a successful proof (as the transaction itself may be poorly chosen).
pub fn check_proof(
	proof: &[DBValue],
	root: H256,
	transaction: &SignedTransaction,
	machine: &Machine,
	env_info: &EnvInfo,
) -> ProvedExecution {
	let backend = self::backend::ProofCheck::new(proof);
	let mut factories = Factories::default();
	factories.accountdb = ::account_db::Factory::Plain;

	let res = State::from_existing(
		backend,
		root,
		machine.account_start_nonce(env_info.number),
		factories
	);

	let mut state = match res {
		Ok(state) => state,
		Err(_) => return ProvedExecution::BadProof,
	};

	let options = TransactOptions::with_no_tracing().save_output_from_contract();
	match state.execute(env_info, machine, transaction, options, true) {
		Ok(executed) => ProvedExecution::Complete(executed),
		Err(ExecutionError::Internal(_)) => ProvedExecution::BadProof,
		Err(e) => ProvedExecution::Failed(e),
	}
}

/// Prove a transaction on the given state.
/// Returns `None` when the transacion could not be proved,
/// and a proof otherwise.
pub fn prove_transaction<H: AsHashDB + Send + Sync>(
	db: H,
	root: H256,
	transaction: &SignedTransaction,
	machine: &Machine,
	env_info: &EnvInfo,
	factories: Factories,
	virt: bool,
) -> Option<(Bytes, Vec<DBValue>)> {
	use self::backend::Proving;

	let backend = Proving::new(db);
	let res = State::from_existing(
		backend,
		root,
		machine.account_start_nonce(env_info.number),
		factories,
	);

	let mut state = match res {
		Ok(state) => state,
		Err(_) => return None,
	};

	let options = TransactOptions::with_no_tracing().dont_check_nonce().save_output_from_contract();
	match state.execute(env_info, machine, transaction, options, virt) {
		Err(ExecutionError::Internal(_)) => None,
		Err(e) => {
			trace!(target: "state", "Proved call failed: {}", e);
			Some((Vec::new(), state.drop().1.extract_proof()))
		}
		Ok(res) => Some((res.output, state.drop().1.extract_proof())),
	}
}

/// Representation of the entire state of all accounts in the system.
///
/// `State` can work together with `StateDB` to share account cache.
///
/// Local cache contains changes made locally and changes accumulated
/// locally from previous commits. Global cache reflects the database
/// state and never contains any changes.
///
/// Cache items contains account data, or the flag that account does not exist
/// and modification state (see `AccountState`)
///
/// Account data can be in the following cache states:
/// * In global but not local - something that was queried from the database,
/// but never modified
/// * In local but not global - something that was just added (e.g. new account)
/// * In both with the same value - something that was changed to a new value,
/// but changed back to a previous block in the same block (same State instance)
/// * In both with different values - something that was overwritten with a
/// new value.
///
/// All read-only state queries check local cache/modifications first,
/// then global state cache. If data is not found in any of the caches
/// it is loaded from the DB to the local cache.
///
/// **** IMPORTANT *************************************************************
/// All the modifications to the account data must set the `Dirty` state in the
/// `AccountEntry`. This is done in `require` and `require_or_from`. So just
/// use that.
/// ****************************************************************************
///
/// Upon destruction all the local cache data propagated into the global cache.
/// Propagated items might be rejected if current state is non-canonical.
///
/// State checkpointing.
///
/// A new checkpoint can be created with `checkpoint()`. checkpoints can be
/// created in a hierarchy.
/// When a checkpoint is active all changes are applied directly into
/// `cache` and the original value is copied into an active checkpoint.
/// Reverting a checkpoint with `revert_to_checkpoint` involves copying
/// original values from the latest checkpoint back into `cache`. The code
/// takes care not to overwrite cached storage while doing that.
/// checkpoint can be discarded with `discard_checkpoint`. All of the orignal
/// backed-up values are moved into a parent checkpoint (if any).
///
pub struct State<B: Backend> {
	db: B,
	root: H256,
	cache: RefCell<HashMap<Address, AccountEntry>>,
	// The original account is preserved in
	checkpoints: RefCell<Vec<HashMap<Address, Option<AccountEntry>>>>,
	account_start_nonce: U256,
	factories: Factories,
}

#[derive(Copy, Clone)]
enum RequireCache {
	None,
	CodeSize,
	Code,
}

/// Mode of dealing with null accounts.
#[derive(PartialEq)]
pub enum CleanupMode<'a> {
	/// Create accounts which would be null.
	ForceCreate,
	/// Don't delete null accounts upon touching, but also don't create them.
	NoEmpty,
	/// Mark all touched accounts.
	TrackTouched(&'a mut HashSet<Address>),
}

/// Provides subset of `State` methods to query state information
pub trait StateInfo {
	/// Get the nonce of account `a`.
	fn nonce(&self, a: &Address) -> trie::Result<U256>;

	/// Get the balance of account `a`.
	fn balance(&self, a: &Address) -> trie::Result<U256>;

	/// Mutate storage of account `address` so that it is `value` for `key`.
	fn storage_at(&self, address: &Address, key: &H256) -> trie::Result<H256>;

	/// Get accounts' code.
	fn code(&self, a: &Address) -> trie::Result<Option<Arc<Bytes>>>;
}

impl<B: Backend> StateInfo for State<B> {
	fn nonce(&self, a: &Address) -> trie::Result<U256> { State::nonce(self, a) }
	fn balance(&self, a: &Address) -> trie::Result<U256> { State::balance(self, a) }
	fn storage_at(&self, address: &Address, key: &H256) -> trie::Result<H256> { State::storage_at(self, address, key) }
	fn code(&self, address: &Address) -> trie::Result<Option<Arc<Bytes>>> { State::code(self, address) }
}

const SEC_TRIE_DB_UNWRAP_STR: &'static str = "A state can only be created with valid root. Creating a SecTrieDB with a valid root will not fail. \
			 Therefore creating a SecTrieDB with this state's root will not fail.";

impl<B: Backend> State<B> {
	/// Creates new state with empty state root
	/// Used for tests.
	pub fn new(mut db: B, account_start_nonce: U256, factories: Factories) -> State<B> {
		let mut root = H256::new();
		{
			// init trie and reset root too null
			let _ = factories.trie.create(db.as_hashdb_mut(), &mut root);
		}

		State {
			db: db,
			root: root,
			cache: RefCell::new(HashMap::new()),
			checkpoints: RefCell::new(Vec::new()),
			account_start_nonce: account_start_nonce,
			factories: factories,
		}
	}

	/// Creates new state with existing state root
	pub fn from_existing(db: B, root: H256, account_start_nonce: U256, factories: Factories) -> Result<State<B>, TrieError> {
		if !db.as_hashdb().contains(&root) {
			return Err(TrieError::InvalidStateRoot(root));
		}

		let state = State {
			db: db,
			root: root,
			cache: RefCell::new(HashMap::new()),
			checkpoints: RefCell::new(Vec::new()),
			account_start_nonce: account_start_nonce,
			factories: factories
		};

		Ok(state)
	}

	/// Get a VM factory that can execute on this state.
	pub fn vm_factory(&self) -> VmFactory {
		self.factories.vm.clone()
	}

	/// Swap the current backend for another.
	// TODO: [rob] find a less hacky way to avoid duplication of `Client::state_at`.
	pub fn replace_backend<T: Backend>(self, backend: T) -> State<T> {
		State {
			db: backend,
			root: self.root,
			cache: self.cache,
			checkpoints: self.checkpoints,
			account_start_nonce: self.account_start_nonce,
			factories: self.factories,
		}
	}

	/// Create a recoverable checkpoint of this state.
	pub fn checkpoint(&mut self) {
		self.checkpoints.get_mut().push(HashMap::new());
	}

	/// Merge last checkpoint with previous.
	pub fn discard_checkpoint(&mut self) {
		// merge with previous checkpoint
		let last = self.checkpoints.get_mut().pop();
		if let Some(mut checkpoint) = last {
			if let Some(ref mut prev) = self.checkpoints.get_mut().last_mut() {
				if prev.is_empty() {
					**prev = checkpoint;
				} else {
					for (k, v) in checkpoint.drain() {
						prev.entry(k).or_insert(v);
					}
				}
			}
		}
	}

	/// Revert to the last checkpoint and discard it.
	pub fn revert_to_checkpoint(&mut self) {
		if let Some(mut checkpoint) = self.checkpoints.get_mut().pop() {
			for (k, v) in checkpoint.drain() {
				match v {
					Some(v) => {
						match self.cache.get_mut().entry(k) {
							Entry::Occupied(mut e) => {
								// Merge checkpointed changes back into the main account
								// storage preserving the cache.
								e.get_mut().overwrite_with(v);
							},
							Entry::Vacant(e) => {
								e.insert(v);
							}
						}
					},
					None => {
						if let Entry::Occupied(e) = self.cache.get_mut().entry(k) {
							if e.get().is_dirty() {
								e.remove();
							}
						}
					}
				}
			}
		}
	}

	fn insert_cache(&self, address: &Address, account: AccountEntry) {
		// Dirty account which is not in the cache means this is a new account.
		// It goes directly into the checkpoint as there's nothing to rever to.
		//
		// In all other cases account is read as clean first, and after that made
		// dirty in and added to the checkpoint with `note_cache`.
		let is_dirty = account.is_dirty();
		let old_value = self.cache.borrow_mut().insert(*address, account);
		if is_dirty {
			if let Some(ref mut checkpoint) = self.checkpoints.borrow_mut().last_mut() {
				checkpoint.entry(*address).or_insert(old_value);
			}
		}
	}

	fn note_cache(&self, address: &Address) {
		if let Some(ref mut checkpoint) = self.checkpoints.borrow_mut().last_mut() {
			checkpoint.entry(*address)
				.or_insert_with(|| self.cache.borrow().get(address).map(AccountEntry::clone_dirty));
		}
	}

	/// Destroy the current object and return root and database.
	pub fn drop(mut self) -> (H256, B) {
		self.propagate_to_global_cache();
		(self.root, self.db)
	}

	/// Destroy the current object and return single account data.
	pub fn into_account(self, account: &Address) -> trie::Result<(Option<Arc<Bytes>>, HashMap<H256, H256>)> {
		// TODO: deconstruct without cloning.
		let account = self.require(account, true)?;
		Ok((account.code().clone(), account.storage_changes().clone()))
	}

	/// Return reference to root
	pub fn root(&self) -> &H256 {
		&self.root
	}

	/// Create a new contract at address `contract`. If there is already an account at the address
	/// it will have its code reset, ready for `init_code()`.
	pub fn new_contract(&mut self, contract: &Address, balance: U256, nonce_offset: U256) {
		self.insert_cache(contract, AccountEntry::new_dirty(Some(Account::new_contract(balance, self.account_start_nonce + nonce_offset))));
	}

	/// Remove an existing account.
	pub fn kill_account(&mut self, account: &Address) {
		self.insert_cache(account, AccountEntry::new_dirty(None));
	}

	/// Determine whether an account exists.
	pub fn exists(&self, a: &Address) -> trie::Result<bool> {
		// Bloom filter does not contain empty accounts, so it is important here to
		// check if account exists in the database directly before EIP-161 is in effect.
		self.ensure_cached(a, RequireCache::None, false, |a| a.is_some())
	}

	/// Determine whether an account exists and if not empty.
	pub fn exists_and_not_null(&self, a: &Address) -> trie::Result<bool> {
		self.ensure_cached(a, RequireCache::None, false, |a| a.map_or(false, |a| !a.is_null()))
	}

	/// Determine whether an account exists and has code or non-zero nonce.
	pub fn exists_and_has_code_or_nonce(&self, a: &Address) -> trie::Result<bool> {
		self.ensure_cached(a, RequireCache::CodeSize, false,
			|a| a.map_or(false, |a| a.code_hash() != KECCAK_EMPTY || *a.nonce() != self.account_start_nonce))
	}

	/// Get the balance of account `a`.
	pub fn balance(&self, a: &Address) -> trie::Result<U256> {
		self.ensure_cached(a, RequireCache::None, true,
			|a| a.as_ref().map_or(U256::zero(), |account| *account.balance()))
	}

	/// Get the nonce of account `a`.
	pub fn nonce(&self, a: &Address) -> trie::Result<U256> {
		self.ensure_cached(a, RequireCache::None, true,
			|a| a.as_ref().map_or(self.account_start_nonce, |account| *account.nonce()))
	}

	/// Get the storage root of account `a`.
	pub fn storage_root(&self, a: &Address) -> trie::Result<Option<H256>> {
		self.ensure_cached(a, RequireCache::None, true,
			|a| a.as_ref().and_then(|account| account.storage_root().cloned()))
	}

	/// Mutate storage of account `address` so that it is `value` for `key`.
	pub fn storage_at(&self, address: &Address, key: &H256) -> trie::Result<H256> {
		// Storage key search and update works like this:
		// 1. If there's an entry for the account in the local cache check for the key and return it if found.
		// 2. If there's an entry for the account in the global cache check for the key or load it into that account.
		// 3. If account is missing in the global cache load it into the local cache and cache the key there.

		// check local cache first without updating
		{
			let local_cache = self.cache.borrow_mut();
			let mut local_account = None;
			if let Some(maybe_acc) = local_cache.get(address) {
				match maybe_acc.account {
					Some(ref account) => {
						if let Some(value) = account.cached_storage_at(key) {
							return Ok(value);
						} else {
							local_account = Some(maybe_acc);
						}
					},
					_ => return Ok(H256::new()),
				}
			}
			// check the global cache and and cache storage key there if found,
			let trie_res = self.db.get_cached(address, |acc| match acc {
				None => Ok(H256::new()),
				Some(a) => {
					let account_db = self.factories.accountdb.readonly(self.db.as_hashdb(), a.address_hash(address));
					a.storage_at(account_db.as_hashdb(), key)
				}
			});

			if let Some(res) = trie_res {
				return res;
			}

			// otherwise cache the account localy and cache storage key there.
			if let Some(ref mut acc) = local_account {
				if let Some(ref account) = acc.account {
					let account_db = self.factories.accountdb.readonly(self.db.as_hashdb(), account.address_hash(address));
					return account.storage_at(account_db.as_hashdb(), key)
				} else {
					return Ok(H256::new())
				}
			}
		}

		// check if the account could exist before any requests to trie
		if self.db.is_known_null(address) { return Ok(H256::zero()) }

		// account is not found in the global cache, get from the DB and insert into local
		let db = self.factories.trie.readonly(self.db.as_hashdb(), &self.root).expect(SEC_TRIE_DB_UNWRAP_STR);
		let maybe_acc = db.get_with(address, Account::from_rlp)?;
		let r = maybe_acc.as_ref().map_or(Ok(H256::new()), |a| {
			let account_db = self.factories.accountdb.readonly(self.db.as_hashdb(), a.address_hash(address));
			a.storage_at(account_db.as_hashdb(), key)
		});
		self.insert_cache(address, AccountEntry::new_clean(maybe_acc));
		r
	}

	/// Get accounts' code.
	pub fn code(&self, a: &Address) -> trie::Result<Option<Arc<Bytes>>> {
		self.ensure_cached(a, RequireCache::Code, true,
			|a| a.as_ref().map_or(None, |a| a.code().clone()))
	}

	/// Get an account's code hash.
	pub fn code_hash(&self, a: &Address) -> trie::Result<H256> {
		self.ensure_cached(a, RequireCache::None, true,
			|a| a.as_ref().map_or(KECCAK_EMPTY, |a| a.code_hash()))
	}

	/// Get accounts' code size.
	pub fn code_size(&self, a: &Address) -> trie::Result<Option<usize>> {
		self.ensure_cached(a, RequireCache::CodeSize, true,
			|a| a.as_ref().and_then(|a| a.code_size()))
	}

	/// Add `incr` to the balance of account `a`.
	pub fn add_balance(&mut self, a: &Address, incr: &U256, cleanup_mode: CleanupMode) -> trie::Result<()> {
		trace!(target: "state", "add_balance({}, {}): {}", a, incr, self.balance(a)?);
		let is_value_transfer = !incr.is_zero();
		if is_value_transfer || (cleanup_mode == CleanupMode::ForceCreate && !self.exists(a)?) {
			self.require(a, false)?.add_balance(incr);
		} else if let CleanupMode::TrackTouched(set) = cleanup_mode {
			if self.exists(a)? {
				set.insert(*a);
				self.touch(a)?;
			}
		}
		Ok(())
	}

	/// Subtract `decr` from the balance of account `a`.
	pub fn sub_balance(&mut self, a: &Address, decr: &U256, cleanup_mode: &mut CleanupMode) -> trie::Result<()> {
		trace!(target: "state", "sub_balance({}, {}): {}", a, decr, self.balance(a)?);
		if !decr.is_zero() || !self.exists(a)? {
			self.require(a, false)?.sub_balance(decr);
		}
		if let CleanupMode::TrackTouched(ref mut set) = *cleanup_mode {
			set.insert(*a);
		}
		Ok(())
	}

	/// Subtracts `by` from the balance of `from` and adds it to that of `to`.
	pub fn transfer_balance(&mut self, from: &Address, to: &Address, by: &U256, mut cleanup_mode: CleanupMode) -> trie::Result<()> {
		self.sub_balance(from, by, &mut cleanup_mode)?;
		self.add_balance(to, by, cleanup_mode)?;
		Ok(())
	}

	/// Increment the nonce of account `a` by 1.
	pub fn inc_nonce(&mut self, a: &Address) -> trie::Result<()> {
		self.require(a, false).map(|mut x| x.inc_nonce())
	}

	/// Mutate storage of account `a` so that it is `value` for `key`.
	pub fn set_storage(&mut self, a: &Address, key: H256, value: H256) -> trie::Result<()> {
		trace!(target: "state", "set_storage({}:{:x} to {:x})", a, key, value);
		if self.storage_at(a, &key)? != value {
			self.require(a, false)?.set_storage(key, value)
		}

		Ok(())
	}

	/// Initialise the code of account `a` so that it is `code`.
	/// NOTE: Account should have been created with `new_contract`.
	pub fn init_code(&mut self, a: &Address, code: Bytes) -> trie::Result<()> {
		self.require_or_from(a, true, || Account::new_contract(0.into(), self.account_start_nonce), |_|{})?.init_code(code);
		Ok(())
	}

	/// Reset the code of account `a` so that it is `code`.
	pub fn reset_code(&mut self, a: &Address, code: Bytes) -> trie::Result<()> {
		self.require_or_from(a, true, || Account::new_contract(0.into(), self.account_start_nonce), |_|{})?.reset_code(code);
		Ok(())
	}

	/// Execute a given transaction, producing a receipt and an optional trace.
	/// This will change the state accordingly.
	pub fn apply(&mut self, env_info: &EnvInfo, machine: &Machine, t: &SignedTransaction, tracing: bool) -> ApplyResult<FlatTrace, VMTrace> {
		if tracing {
			let options = TransactOptions::with_tracing();
			self.apply_with_tracing(env_info, machine, t, options.tracer, options.vm_tracer)
		} else {
			let options = TransactOptions::with_no_tracing();
			self.apply_with_tracing(env_info, machine, t, options.tracer, options.vm_tracer)
		}
	}

	/// Execute a given transaction with given tracer and VM tracer producing a receipt and an optional trace.
	/// This will change the state accordingly.
	pub fn apply_with_tracing<V, T>(
		&mut self,
		env_info: &EnvInfo,
		machine: &Machine,
		t: &SignedTransaction,
		tracer: T,
		vm_tracer: V,
	) -> ApplyResult<T::Output, V::Output> where
		T: trace::Tracer,
		V: trace::VMTracer,
	{
		let options = TransactOptions::new(tracer, vm_tracer);
		let e = self.execute(env_info, machine, t, options, false)?;
		let params = machine.params();

		let eip658 = env_info.number >= params.eip658_transition;
		let no_intermediate_commits =
			eip658 ||
			(env_info.number >= params.eip98_transition && env_info.number >= params.validate_receipts_transition);

		let outcome = if no_intermediate_commits {
			if eip658 {
				TransactionOutcome::StatusCode(if e.exception.is_some() { 0 } else { 1 })
			} else {
				TransactionOutcome::Unknown
			}
		} else {
			self.commit()?;
			TransactionOutcome::StateRoot(self.root().clone())
		};

		let output = e.output;
		let receipt = Receipt::new(outcome, e.cumulative_gas_used, e.logs);
		trace!(target: "state", "Transaction receipt: {:?}", receipt);

		Ok(ApplyOutcome {
			receipt,
			output,
			trace: e.trace,
			vm_trace: e.vm_trace,
		})
	}

	// Execute a given transaction without committing changes.
	//
	// `virt` signals that we are executing outside of a block set and restrictions like
	// gas limits and gas costs should be lifted.
	fn execute<T, V>(&mut self, env_info: &EnvInfo, machine: &Machine, t: &SignedTransaction, options: TransactOptions<T, V>, virt: bool)
		-> Result<Executed<T::Output, V::Output>, ExecutionError> where T: trace::Tracer, V: trace::VMTracer,
	{
		let mut e = Executive::new(self, env_info, machine);

		match virt {
			true => e.transact_virtual(t, options),
			false => e.transact(t, options),
		}
	}

	fn touch(&mut self, a: &Address) -> trie::Result<()> {
		self.require(a, false)?;
		Ok(())
	}

	/// Commits our cached account changes into the trie.
	pub fn commit(&mut self) -> Result<(), Error> {
		// first, commit the sub trees.
		let mut accounts = self.cache.borrow_mut();
		for (address, ref mut a) in accounts.iter_mut().filter(|&(_, ref a)| a.is_dirty()) {
			if let Some(ref mut account) = a.account {
				let addr_hash = account.address_hash(address);
				{
					let mut account_db = self.factories.accountdb.create(self.db.as_hashdb_mut(), addr_hash);
					account.commit_storage(&self.factories.trie, account_db.as_hashdb_mut())?;
					account.commit_code(account_db.as_hashdb_mut());
				}
				if !account.is_empty() {
					self.db.note_non_null_account(address);
				}
			}
		}

		{
			let mut trie = self.factories.trie.from_existing(self.db.as_hashdb_mut(), &mut self.root)?;
			for (address, ref mut a) in accounts.iter_mut().filter(|&(_, ref a)| a.is_dirty()) {
				a.state = AccountState::Committed;
				match a.account {
					Some(ref mut account) => {
						trie.insert(address, &account.rlp())?;
					},
					None => {
						trie.remove(address)?;
					},
				};
			}
		}

		Ok(())
	}

	/// Propagate local cache into shared canonical state cache.
	fn propagate_to_global_cache(&mut self) {
		let mut addresses = self.cache.borrow_mut();
		trace!("Committing cache {:?} entries", addresses.len());
		for (address, a) in addresses.drain().filter(|&(_, ref a)| a.state == AccountState::Committed || a.state == AccountState::CleanFresh) {
			self.db.add_to_account_cache(address, a.account, a.state == AccountState::Committed);
		}
	}

	/// Clear state cache
	pub fn clear(&mut self) {
		self.cache.borrow_mut().clear();
	}

	/// Remove any touched empty or dust accounts.
	pub fn kill_garbage(&mut self, touched: &HashSet<Address>, remove_empty_touched: bool, min_balance: &Option<U256>, kill_contracts: bool) -> trie::Result<()> {
		let to_kill: HashSet<_> = {
			self.cache.borrow().iter().filter_map(|(address, ref entry)|
			if touched.contains(address) && // Check all touched accounts
				((remove_empty_touched && entry.exists_and_is_null()) // Remove all empty touched accounts.
				|| min_balance.map_or(false, |ref balance| entry.account.as_ref().map_or(false, |account|
					(account.is_basic() || kill_contracts) // Remove all basic and optionally contract accounts where balance has been decreased.
					&& account.balance() < balance && entry.old_balance.as_ref().map_or(false, |b| account.balance() < b)))) {

				Some(address.clone())
			} else { None }).collect()
		};
		for address in to_kill {
			self.kill_account(&address);
		}
		Ok(())
	}

	/// Populate the state from `accounts`.
	/// Used for tests.
	pub fn populate_from(&mut self, accounts: PodState) {
		assert!(self.checkpoints.borrow().is_empty());
		for (add, acc) in accounts.drain().into_iter() {
			self.cache.borrow_mut().insert(add, AccountEntry::new_dirty(Some(Account::from_pod(acc))));
		}
	}

	/// Populate a PodAccount map from this state.
	pub fn to_pod(&self) -> PodState {
		assert!(self.checkpoints.borrow().is_empty());
		// TODO: handle database rather than just the cache.
		// will need fat db.
		PodState::from(self.cache.borrow().iter().fold(BTreeMap::new(), |mut m, (add, opt)| {
			if let Some(ref acc) = opt.account {
				m.insert(add.clone(), PodAccount::from_account(acc));
			}
			m
		}))
	}

	fn query_pod(&mut self, query: &PodState) -> trie::Result<()> {
		for (address, pod_account) in query.get() {
			if !self.ensure_cached(address, RequireCache::Code, true, |a| a.is_some())? {
				continue
			}

			// needs to be split into two parts for the refcell code here
			// to work.
			for key in pod_account.storage.keys() {
				self.storage_at(address, key)?;
			}
		}

		Ok(())
	}

	/// Returns a `StateDiff` describing the difference from `orig` to `self`.
	/// Consumes self.
	pub fn diff_from<X: Backend>(&self, orig: State<X>) -> trie::Result<StateDiff> {
		let pod_state_post = self.to_pod();
		let mut state_pre = orig;
		state_pre.query_pod(&pod_state_post)?;
		Ok(pod_state::diff_pod(&state_pre.to_pod(), &pod_state_post))
	}

	// load required account data from the databases.
	fn update_account_cache(require: RequireCache, account: &mut Account, state_db: &B, db: &HashDB) {
		if let RequireCache::None = require {
			return;
		}

		if account.is_cached() {
			return;
		}

		// if there's already code in the global cache, always cache it localy
		let hash = account.code_hash();
		match state_db.get_cached_code(&hash) {
			Some(code) => account.cache_given_code(code),
			None => match require {
				RequireCache::None => {},
				RequireCache::Code => {
					if let Some(code) = account.cache_code(db) {
						// propagate code loaded from the database to
						// the global code cache.
						state_db.cache_code(hash, code)
					}
				},
				RequireCache::CodeSize => {
					account.cache_code_size(db);
				}
			}
		}
	}

	/// Check caches for required data
	/// First searches for account in the local, then the shared cache.
	/// Populates local cache if nothing found.
	fn ensure_cached<F, U>(&self, a: &Address, require: RequireCache, check_null: bool, f: F) -> trie::Result<U>
		where F: Fn(Option<&Account>) -> U {
		// check local cache first
		if let Some(ref mut maybe_acc) = self.cache.borrow_mut().get_mut(a) {
			if let Some(ref mut account) = maybe_acc.account {
				let accountdb = self.factories.accountdb.readonly(self.db.as_hashdb(), account.address_hash(a));
				Self::update_account_cache(require, account, &self.db, accountdb.as_hashdb());
				return Ok(f(Some(account)));
			}
			return Ok(f(None));
		}
		// check global cache
		let result = self.db.get_cached(a, |mut acc| {
			if let Some(ref mut account) = acc {
				let accountdb = self.factories.accountdb.readonly(self.db.as_hashdb(), account.address_hash(a));
				Self::update_account_cache(require, account, &self.db, accountdb.as_hashdb());
			}
			f(acc.map(|a| &*a))
		});
		match result {
			Some(r) => Ok(r),
			None => {
				// first check if it is not in database for sure
				if check_null && self.db.is_known_null(a) { return Ok(f(None)); }

				// not found in the global cache, get from the DB and insert into local
				let db = self.factories.trie.readonly(self.db.as_hashdb(), &self.root)?;
				let mut maybe_acc = db.get_with(a, Account::from_rlp)?;
				if let Some(ref mut account) = maybe_acc.as_mut() {
					let accountdb = self.factories.accountdb.readonly(self.db.as_hashdb(), account.address_hash(a));
					Self::update_account_cache(require, account, &self.db, accountdb.as_hashdb());
				}
				let r = f(maybe_acc.as_ref());
				self.insert_cache(a, AccountEntry::new_clean(maybe_acc));
				Ok(r)
			}
		}
	}

	/// Pull account `a` in our cache from the trie DB. `require_code` requires that the code be cached, too.
	fn require<'a>(&'a self, a: &Address, require_code: bool) -> trie::Result<RefMut<'a, Account>> {
		self.require_or_from(a, require_code, || Account::new_basic(0u8.into(), self.account_start_nonce), |_|{})
	}

	/// Pull account `a` in our cache from the trie DB. `require_code` requires that the code be cached, too.
	/// If it doesn't exist, make account equal the evaluation of `default`.
	fn require_or_from<'a, F, G>(&'a self, a: &Address, require_code: bool, default: F, not_default: G) -> trie::Result<RefMut<'a, Account>>
		where F: FnOnce() -> Account, G: FnOnce(&mut Account),
	{
		let contains_key = self.cache.borrow().contains_key(a);
		if !contains_key {
			match self.db.get_cached_account(a) {
				Some(acc) => self.insert_cache(a, AccountEntry::new_clean_cached(acc)),
				None => {
					let maybe_acc = if !self.db.is_known_null(a) {
						let db = self.factories.trie.readonly(self.db.as_hashdb(), &self.root)?;
						AccountEntry::new_clean(db.get_with(a, Account::from_rlp)?)
					} else {
						AccountEntry::new_clean(None)
					};
					self.insert_cache(a, maybe_acc);
				}
			}
		}
		self.note_cache(a);

		// at this point the entry is guaranteed to be in the cache.
		Ok(RefMut::map(self.cache.borrow_mut(), |c| {
			let entry = c.get_mut(a).expect("entry known to exist in the cache; qed");

			match &mut entry.account {
				&mut Some(ref mut acc) => not_default(acc),
				slot => *slot = Some(default()),
			}

			// set the dirty flag after changing account data.
			entry.state = AccountState::Dirty;
			match entry.account {
				Some(ref mut account) => {
					if require_code {
						let addr_hash = account.address_hash(a);
						let accountdb = self.factories.accountdb.readonly(self.db.as_hashdb(), addr_hash);
						Self::update_account_cache(RequireCache::Code, account, &self.db, accountdb.as_hashdb());
					}
					account
				},
				_ => panic!("Required account must always exist; qed"),
			}
		}))
	}

	/// Replace account code and storage. Creates account if it does not exist.
	pub fn patch_account(&self, a: &Address, code: Arc<Bytes>, storage: HashMap<H256, H256>) -> trie::Result<()> {
		Ok(self.require(a, false)?.reset_code_and_storage(code, storage))
	}
}

// State proof implementations; useful for light client protocols.
impl<B: Backend> State<B> {
	/// Prove an account's existence or nonexistence in the state trie.
	/// Returns a merkle proof of the account's trie node omitted or an encountered trie error.
	/// If the account doesn't exist in the trie, prove that and return defaults.
	/// Requires a secure trie to be used for accurate results.
	/// `account_key` == keccak(address)
	pub fn prove_account(&self, account_key: H256) -> trie::Result<(Vec<Bytes>, BasicAccount)> {
		let mut recorder = Recorder::new();
		let trie = TrieDB::new(self.db.as_hashdb(), &self.root)?;
		let maybe_account: Option<BasicAccount> = {
			let query = (&mut recorder, ::rlp::decode);
			trie.get_with(&account_key, query)?
		};
		let account = maybe_account.unwrap_or_else(|| BasicAccount {
			balance: 0.into(),
			nonce: self.account_start_nonce,
			code_hash: KECCAK_EMPTY,
			storage_root: KECCAK_NULL_RLP,
		});

		Ok((recorder.drain().into_iter().map(|r| r.data).collect(), account))
	}

	/// Prove an account's storage key's existence or nonexistence in the state.
	/// Returns a merkle proof of the account's storage trie.
	/// Requires a secure trie to be used for correctness.
	/// `account_key` == keccak(address)
	/// `storage_key` == keccak(key)
	pub fn prove_storage(&self, account_key: H256, storage_key: H256) -> trie::Result<(Vec<Bytes>, H256)> {
		// TODO: probably could look into cache somehow but it's keyed by
		// address, not keccak(address).
		let trie = TrieDB::new(self.db.as_hashdb(), &self.root)?;
		let acc = match trie.get_with(&account_key, Account::from_rlp)? {
			Some(acc) => acc,
			None => return Ok((Vec::new(), H256::new())),
		};

		let account_db = self.factories.accountdb.readonly(self.db.as_hashdb(), account_key);
		acc.prove_storage(account_db.as_hashdb(), storage_key)
	}
}

impl<B: Backend> fmt::Debug for State<B> {
	fn fmt(&self, f: &mut fmt::Formatter) -> fmt::Result {
		write!(f, "{:?}", self.cache.borrow())
	}
}

// TODO: cloning for `State` shouldn't be possible in general; Remove this and use
// checkpoints where possible.
impl Clone for State<StateDB> {
	fn clone(&self) -> State<StateDB> {
		let cache = {
			let mut cache: HashMap<Address, AccountEntry> = HashMap::new();
			for (key, val) in self.cache.borrow().iter() {
				if let Some(entry) = val.clone_if_dirty() {
					cache.insert(key.clone(), entry);
				}
			}
			cache
		};

		State {
			db: self.db.boxed_clone(),
			root: self.root.clone(),
			cache: RefCell::new(cache),
			checkpoints: RefCell::new(Vec::new()),
			account_start_nonce: self.account_start_nonce.clone(),
			factories: self.factories.clone(),
		}
	}
}

#[cfg(test)]
mod tests {
	use std::sync::Arc;
	use std::str::FromStr;
	use rustc_hex::FromHex;
	use hash::keccak;
	use super::*;
	use ethkey::Secret;
	use ethereum_types::{H256, U256, Address};
<<<<<<< HEAD
	use test_helpers::*;
=======
	use tests::helpers::{get_temp_state, get_temp_state_db};
>>>>>>> de726438
	use machine::EthereumMachine;
	use vm::EnvInfo;
	use spec::*;
	use transaction::*;
	use ethcore_logger::init_log;
	use trace::{FlatTrace, TraceError, trace};
	use evm::CallType;

	fn secret() -> Secret {
		keccak("").into()
	}

	fn make_frontier_machine(max_depth: usize) -> EthereumMachine {
		let mut machine = ::ethereum::new_frontier_test_machine();
		machine.set_schedule_creation_rules(Box::new(move |s, _| s.max_depth = max_depth));
		machine
	}

	#[test]
	fn should_apply_create_transaction() {
		init_log();

		let mut state = get_temp_state();

		let mut info = EnvInfo::default();
		info.gas_limit = 1_000_000.into();
		let machine = make_frontier_machine(5);

		let t = Transaction {
			nonce: 0.into(),
			gas_price: 0.into(),
			gas: 100_000.into(),
			action: Action::Create,
			value: 100.into(),
			data: FromHex::from_hex("601080600c6000396000f3006000355415600957005b60203560003555").unwrap(),
		}.sign(&secret(), None);

		state.add_balance(&t.sender(), &(100.into()), CleanupMode::NoEmpty).unwrap();
		let result = state.apply(&info, &machine, &t, true).unwrap();
		let expected_trace = vec![FlatTrace {
			trace_address: Default::default(),
			subtraces: 0,
			action: trace::Action::Create(trace::Create {
				from: "9cce34f7ab185c7aba1b7c8140d620b4bda941d6".into(),
				value: 100.into(),
				gas: 77412.into(),
				init: vec![96, 16, 128, 96, 12, 96, 0, 57, 96, 0, 243, 0, 96, 0, 53, 84, 21, 96, 9, 87, 0, 91, 96, 32, 53, 96, 0, 53, 85],
			}),
			result: trace::Res::Create(trace::CreateResult {
				gas_used: U256::from(3224),
				address: Address::from_str("8988167e088c87cd314df6d3c2b83da5acb93ace").unwrap(),
				code: vec![96, 0, 53, 84, 21, 96, 9, 87, 0, 91, 96, 32, 53, 96, 0, 53]
			}),
		}];

		assert_eq!(result.trace, expected_trace);
	}

	#[test]
	fn should_work_when_cloned() {
		init_log();

		let a = Address::zero();

		let mut state = {
			let mut state = get_temp_state();
			assert_eq!(state.exists(&a).unwrap(), false);
			state.inc_nonce(&a).unwrap();
			state.commit().unwrap();
			state.clone()
		};

		state.inc_nonce(&a).unwrap();
		state.commit().unwrap();
	}

	#[test]
	fn should_trace_failed_create_transaction() {
		init_log();

		let mut state = get_temp_state();

		let mut info = EnvInfo::default();
		info.gas_limit = 1_000_000.into();
		let machine = make_frontier_machine(5);

		let t = Transaction {
			nonce: 0.into(),
			gas_price: 0.into(),
			gas: 100_000.into(),
			action: Action::Create,
			value: 100.into(),
			data: FromHex::from_hex("5b600056").unwrap(),
		}.sign(&secret(), None);

		state.add_balance(&t.sender(), &(100.into()), CleanupMode::NoEmpty).unwrap();
		let result = state.apply(&info, &machine, &t, true).unwrap();
		let expected_trace = vec![FlatTrace {
			trace_address: Default::default(),
			action: trace::Action::Create(trace::Create {
				from: "9cce34f7ab185c7aba1b7c8140d620b4bda941d6".into(),
				value: 100.into(),
				gas: 78792.into(),
				init: vec![91, 96, 0, 86],
			}),
			result: trace::Res::FailedCreate(TraceError::OutOfGas),
			subtraces: 0
		}];

		assert_eq!(result.trace, expected_trace);
	}

	#[test]
	fn should_trace_call_transaction() {
		init_log();

		let mut state = get_temp_state();

		let mut info = EnvInfo::default();
		info.gas_limit = 1_000_000.into();
		let machine = make_frontier_machine(5);

		let t = Transaction {
			nonce: 0.into(),
			gas_price: 0.into(),
			gas: 100_000.into(),
			action: Action::Call(0xa.into()),
			value: 100.into(),
			data: vec![],
		}.sign(&secret(), None);

		state.init_code(&0xa.into(), FromHex::from_hex("6000").unwrap()).unwrap();
		state.add_balance(&t.sender(), &(100.into()), CleanupMode::NoEmpty).unwrap();
		let result = state.apply(&info, &machine, &t, true).unwrap();
		let expected_trace = vec![FlatTrace {
			trace_address: Default::default(),
			action: trace::Action::Call(trace::Call {
				from: "9cce34f7ab185c7aba1b7c8140d620b4bda941d6".into(),
				to: 0xa.into(),
				value: 100.into(),
				gas: 79000.into(),
				input: vec![],
				call_type: CallType::Call,
			}),
			result: trace::Res::Call(trace::CallResult {
				gas_used: U256::from(3),
				output: vec![]
			}),
			subtraces: 0,
		}];

		assert_eq!(result.trace, expected_trace);
	}

	#[test]
	fn should_trace_basic_call_transaction() {
		init_log();

		let mut state = get_temp_state();

		let mut info = EnvInfo::default();
		info.gas_limit = 1_000_000.into();
		let machine = make_frontier_machine(5);

		let t = Transaction {
			nonce: 0.into(),
			gas_price: 0.into(),
			gas: 100_000.into(),
			action: Action::Call(0xa.into()),
			value: 100.into(),
			data: vec![],
		}.sign(&secret(), None);

		state.add_balance(&t.sender(), &(100.into()), CleanupMode::NoEmpty).unwrap();
		let result = state.apply(&info, &machine, &t, true).unwrap();
		let expected_trace = vec![FlatTrace {
			trace_address: Default::default(),
			action: trace::Action::Call(trace::Call {
				from: "9cce34f7ab185c7aba1b7c8140d620b4bda941d6".into(),
				to: 0xa.into(),
				value: 100.into(),
				gas: 79000.into(),
				input: vec![],
				call_type: CallType::Call,
			}),
			result: trace::Res::Call(trace::CallResult {
				gas_used: U256::from(0),
				output: vec![]
			}),
			subtraces: 0,
		}];

		assert_eq!(result.trace, expected_trace);
	}

	#[test]
	fn should_trace_call_transaction_to_builtin() {
		init_log();

		let mut state = get_temp_state();

		let mut info = EnvInfo::default();
		info.gas_limit = 1_000_000.into();
		let machine = Spec::new_test_machine();

		let t = Transaction {
			nonce: 0.into(),
			gas_price: 0.into(),
			gas: 100_000.into(),
			action: Action::Call(0x1.into()),
			value: 0.into(),
			data: vec![],
		}.sign(&secret(), None);

		let result = state.apply(&info, &machine, &t, true).unwrap();

		let expected_trace = vec![FlatTrace {
			trace_address: Default::default(),
			action: trace::Action::Call(trace::Call {
				from: "9cce34f7ab185c7aba1b7c8140d620b4bda941d6".into(),
				to: "0000000000000000000000000000000000000001".into(),
				value: 0.into(),
				gas: 79_000.into(),
				input: vec![],
				call_type: CallType::Call,
			}),
			result: trace::Res::Call(trace::CallResult {
				gas_used: U256::from(3000),
				output: vec![]
			}),
			subtraces: 0,
		}];

		assert_eq!(result.trace, expected_trace);
	}

	#[test]
	fn should_not_trace_subcall_transaction_to_builtin() {
		init_log();

		let mut state = get_temp_state();

		let mut info = EnvInfo::default();
		info.gas_limit = 1_000_000.into();
		let machine = Spec::new_test_machine();

		let t = Transaction {
			nonce: 0.into(),
			gas_price: 0.into(),
			gas: 100_000.into(),
			action: Action::Call(0xa.into()),
			value: 0.into(),
			data: vec![],
		}.sign(&secret(), None);

		state.init_code(&0xa.into(), FromHex::from_hex("600060006000600060006001610be0f1").unwrap()).unwrap();
		let result = state.apply(&info, &machine, &t, true).unwrap();

		let expected_trace = vec![FlatTrace {
			trace_address: Default::default(),
			action: trace::Action::Call(trace::Call {
				from: "9cce34f7ab185c7aba1b7c8140d620b4bda941d6".into(),
				to: 0xa.into(),
				value: 0.into(),
				gas: 79000.into(),
				input: vec![],
				call_type: CallType::Call,
			}),
			result: trace::Res::Call(trace::CallResult {
				gas_used: U256::from(3_721), // in post-eip150
				output: vec![]
			}),
			subtraces: 0,
		}];

		assert_eq!(result.trace, expected_trace);
	}

	#[test]
	fn should_not_trace_callcode() {
		init_log();

		let mut state = get_temp_state();

		let mut info = EnvInfo::default();
		info.gas_limit = 1_000_000.into();
		let machine = Spec::new_test_machine();

		let t = Transaction {
			nonce: 0.into(),
			gas_price: 0.into(),
			gas: 100_000.into(),
			action: Action::Call(0xa.into()),
			value: 0.into(),
			data: vec![],
		}.sign(&secret(), None);

		state.init_code(&0xa.into(), FromHex::from_hex("60006000600060006000600b611000f2").unwrap()).unwrap();
		state.init_code(&0xb.into(), FromHex::from_hex("6000").unwrap()).unwrap();
		let result = state.apply(&info, &machine, &t, true).unwrap();

		let expected_trace = vec![FlatTrace {
			trace_address: Default::default(),
			subtraces: 1,
			action: trace::Action::Call(trace::Call {
				from: "9cce34f7ab185c7aba1b7c8140d620b4bda941d6".into(),
				to: 0xa.into(),
				value: 0.into(),
				gas: 79000.into(),
				input: vec![],
				call_type: CallType::Call,
			}),
			result: trace::Res::Call(trace::CallResult {
				gas_used: 724.into(), // in post-eip150
				output: vec![]
			}),
		}, FlatTrace {
			trace_address: vec![0].into_iter().collect(),
			subtraces: 0,
			action: trace::Action::Call(trace::Call {
				from: 0xa.into(),
				to: 0xa.into(),
				value: 0.into(),
				gas: 4096.into(),
				input: vec![],
				call_type: CallType::CallCode,
			}),
			result: trace::Res::Call(trace::CallResult {
				gas_used: 3.into(),
				output: vec![],
			}),
		}];

		assert_eq!(result.trace, expected_trace);
	}

	#[test]
	fn should_trace_delegatecall_properly() {
		init_log();

		let mut state = get_temp_state();

		let mut info = EnvInfo::default();
		info.gas_limit = 1_000_000.into();
		info.number = 0x789b0;
		let machine = Spec::new_test_machine();

		let t = Transaction {
			nonce: 0.into(),
			gas_price: 0.into(),
			gas: 100_000.into(),
			action: Action::Call(0xa.into()),
			value: 0.into(),
			data: vec![],
		}.sign(&secret(), None);

		state.init_code(&0xa.into(), FromHex::from_hex("6000600060006000600b618000f4").unwrap()).unwrap();
		state.init_code(&0xb.into(), FromHex::from_hex("60056000526001601ff3").unwrap()).unwrap();
		let result = state.apply(&info, &machine, &t, true).unwrap();

		let expected_trace = vec![FlatTrace {
			trace_address: Default::default(),
			subtraces: 1,
			action: trace::Action::Call(trace::Call {
				from: "9cce34f7ab185c7aba1b7c8140d620b4bda941d6".into(),
				to: 0xa.into(),
				value: 0.into(),
				gas: 79000.into(),
				input: vec![],
				call_type: CallType::Call,
			}),
			result: trace::Res::Call(trace::CallResult {
				gas_used: U256::from(736), // in post-eip150
				output: vec![]
			}),
		}, FlatTrace {
			trace_address: vec![0].into_iter().collect(),
			subtraces: 0,
			action: trace::Action::Call(trace::Call {
				from: 0xa.into(),
				to: 0xb.into(),
				value: 0.into(),
				gas: 32768.into(),
				input: vec![],
				call_type: CallType::DelegateCall,
			}),
			result: trace::Res::Call(trace::CallResult {
				gas_used: 18.into(),
				output: vec![5],
			}),
		}];

		assert_eq!(result.trace, expected_trace);
	}

	#[test]
	fn should_trace_failed_call_transaction() {
		init_log();

		let mut state = get_temp_state();

		let mut info = EnvInfo::default();
		info.gas_limit = 1_000_000.into();
		let machine = make_frontier_machine(5);

		let t = Transaction {
			nonce: 0.into(),
			gas_price: 0.into(),
			gas: 100_000.into(),
			action: Action::Call(0xa.into()),
			value: 100.into(),
			data: vec![],
		}.sign(&secret(), None);

		state.init_code(&0xa.into(), FromHex::from_hex("5b600056").unwrap()).unwrap();
		state.add_balance(&t.sender(), &(100.into()), CleanupMode::NoEmpty).unwrap();
		let result = state.apply(&info, &machine, &t, true).unwrap();
		let expected_trace = vec![FlatTrace {
			trace_address: Default::default(),
			action: trace::Action::Call(trace::Call {
				from: "9cce34f7ab185c7aba1b7c8140d620b4bda941d6".into(),
				to: 0xa.into(),
				value: 100.into(),
				gas: 79000.into(),
				input: vec![],
				call_type: CallType::Call,
			}),
			result: trace::Res::FailedCall(TraceError::OutOfGas),
			subtraces: 0,
		}];

		assert_eq!(result.trace, expected_trace);
	}

	#[test]
	fn should_trace_call_with_subcall_transaction() {
		init_log();

		let mut state = get_temp_state();

		let mut info = EnvInfo::default();
		info.gas_limit = 1_000_000.into();
		let machine = make_frontier_machine(5);

		let t = Transaction {
			nonce: 0.into(),
			gas_price: 0.into(),
			gas: 100_000.into(),
			action: Action::Call(0xa.into()),
			value: 100.into(),
			data: vec![],
		}.sign(&secret(), None);

		state.init_code(&0xa.into(), FromHex::from_hex("60006000600060006000600b602b5a03f1").unwrap()).unwrap();
		state.init_code(&0xb.into(), FromHex::from_hex("6000").unwrap()).unwrap();
		state.add_balance(&t.sender(), &(100.into()), CleanupMode::NoEmpty).unwrap();
		let result = state.apply(&info, &machine, &t, true).unwrap();

		let expected_trace = vec![FlatTrace {
			trace_address: Default::default(),
			subtraces: 1,
			action: trace::Action::Call(trace::Call {
				from: "9cce34f7ab185c7aba1b7c8140d620b4bda941d6".into(),
				to: 0xa.into(),
				value: 100.into(),
				gas: 79000.into(),
				input: vec![],
				call_type: CallType::Call,
			}),
			result: trace::Res::Call(trace::CallResult {
				gas_used: U256::from(69),
				output: vec![]
			}),
		}, FlatTrace {
			trace_address: vec![0].into_iter().collect(),
			subtraces: 0,
			action: trace::Action::Call(trace::Call {
				from: 0xa.into(),
				to: 0xb.into(),
				value: 0.into(),
				gas: 78934.into(),
				input: vec![],
				call_type: CallType::Call,
			}),
			result: trace::Res::Call(trace::CallResult {
				gas_used: U256::from(3),
				output: vec![]
			}),
		}];

		assert_eq!(result.trace, expected_trace);
	}

	#[test]
	fn should_trace_call_with_basic_subcall_transaction() {
		init_log();

		let mut state = get_temp_state();

		let mut info = EnvInfo::default();
		info.gas_limit = 1_000_000.into();
		let machine = make_frontier_machine(5);

		let t = Transaction {
			nonce: 0.into(),
			gas_price: 0.into(),
			gas: 100_000.into(),
			action: Action::Call(0xa.into()),
			value: 100.into(),
			data: vec![],
		}.sign(&secret(), None);

		state.init_code(&0xa.into(), FromHex::from_hex("60006000600060006045600b6000f1").unwrap()).unwrap();
		state.add_balance(&t.sender(), &(100.into()), CleanupMode::NoEmpty).unwrap();
		let result = state.apply(&info, &machine, &t, true).unwrap();
		let expected_trace = vec![FlatTrace {
			trace_address: Default::default(),
			subtraces: 1,
			action: trace::Action::Call(trace::Call {
				from: "9cce34f7ab185c7aba1b7c8140d620b4bda941d6".into(),
				to: 0xa.into(),
				value: 100.into(),
				gas: 79000.into(),
				input: vec![],
				call_type: CallType::Call,
			}),
			result: trace::Res::Call(trace::CallResult {
				gas_used: U256::from(31761),
				output: vec![]
			}),
		}, FlatTrace {
			trace_address: vec![0].into_iter().collect(),
			subtraces: 0,
			action: trace::Action::Call(trace::Call {
				from: 0xa.into(),
				to: 0xb.into(),
				value: 69.into(),
				gas: 2300.into(),
				input: vec![],
				call_type: CallType::Call,
			}),
			result: trace::Res::Call(trace::CallResult::default()),
		}];

		assert_eq!(result.trace, expected_trace);
	}

	#[test]
	fn should_not_trace_call_with_invalid_basic_subcall_transaction() {
		init_log();

		let mut state = get_temp_state();

		let mut info = EnvInfo::default();
		info.gas_limit = 1_000_000.into();
		let machine = make_frontier_machine(5);

		let t = Transaction {
			nonce: 0.into(),
			gas_price: 0.into(),
			gas: 100_000.into(),
			action: Action::Call(0xa.into()),
			value: 100.into(),
			data: vec![],
		}.sign(&secret(), None);

		state.init_code(&0xa.into(), FromHex::from_hex("600060006000600060ff600b6000f1").unwrap()).unwrap();	// not enough funds.
		state.add_balance(&t.sender(), &(100.into()), CleanupMode::NoEmpty).unwrap();
		let result = state.apply(&info, &machine, &t, true).unwrap();
		let expected_trace = vec![FlatTrace {
			trace_address: Default::default(),
			subtraces: 0,
			action: trace::Action::Call(trace::Call {
				from: "9cce34f7ab185c7aba1b7c8140d620b4bda941d6".into(),
				to: 0xa.into(),
				value: 100.into(),
				gas: 79000.into(),
				input: vec![],
				call_type: CallType::Call,
			}),
			result: trace::Res::Call(trace::CallResult {
				gas_used: U256::from(31761),
				output: vec![]
			}),
		}];

		assert_eq!(result.trace, expected_trace);
	}

	#[test]
	fn should_trace_failed_subcall_transaction() {
		init_log();

		let mut state = get_temp_state();

		let mut info = EnvInfo::default();
		info.gas_limit = 1_000_000.into();
		let machine = make_frontier_machine(5);

		let t = Transaction {
			nonce: 0.into(),
			gas_price: 0.into(),
			gas: 100_000.into(),
			action: Action::Call(0xa.into()),
			value: 100.into(),
			data: vec![],//600480600b6000396000f35b600056
		}.sign(&secret(), None);

		state.init_code(&0xa.into(), FromHex::from_hex("60006000600060006000600b602b5a03f1").unwrap()).unwrap();
		state.init_code(&0xb.into(), FromHex::from_hex("5b600056").unwrap()).unwrap();
		state.add_balance(&t.sender(), &(100.into()), CleanupMode::NoEmpty).unwrap();
		let result = state.apply(&info, &machine, &t, true).unwrap();
		let expected_trace = vec![FlatTrace {
			trace_address: Default::default(),
			subtraces: 1,
			action: trace::Action::Call(trace::Call {
				from: "9cce34f7ab185c7aba1b7c8140d620b4bda941d6".into(),
				to: 0xa.into(),
				value: 100.into(),
				gas: 79000.into(),
				input: vec![],
				call_type: CallType::Call,
			}),
			result: trace::Res::Call(trace::CallResult {
				gas_used: U256::from(79_000),
				output: vec![]
			}),
		}, FlatTrace {
			trace_address: vec![0].into_iter().collect(),
			subtraces: 0,
			action: trace::Action::Call(trace::Call {
				from: 0xa.into(),
				to: 0xb.into(),
				value: 0.into(),
				gas: 78934.into(),
				input: vec![],
				call_type: CallType::Call,
			}),
			result: trace::Res::FailedCall(TraceError::OutOfGas),
		}];

		assert_eq!(result.trace, expected_trace);
	}

	#[test]
	fn should_trace_call_with_subcall_with_subcall_transaction() {
		init_log();

		let mut state = get_temp_state();

		let mut info = EnvInfo::default();
		info.gas_limit = 1_000_000.into();
		let machine = make_frontier_machine(5);

		let t = Transaction {
			nonce: 0.into(),
			gas_price: 0.into(),
			gas: 100_000.into(),
			action: Action::Call(0xa.into()),
			value: 100.into(),
			data: vec![],
		}.sign(&secret(), None);

		state.init_code(&0xa.into(), FromHex::from_hex("60006000600060006000600b602b5a03f1").unwrap()).unwrap();
		state.init_code(&0xb.into(), FromHex::from_hex("60006000600060006000600c602b5a03f1").unwrap()).unwrap();
		state.init_code(&0xc.into(), FromHex::from_hex("6000").unwrap()).unwrap();
		state.add_balance(&t.sender(), &(100.into()), CleanupMode::NoEmpty).unwrap();
		let result = state.apply(&info, &machine, &t, true).unwrap();
		let expected_trace = vec![FlatTrace {
			trace_address: Default::default(),
			subtraces: 1,
			action: trace::Action::Call(trace::Call {
				from: "9cce34f7ab185c7aba1b7c8140d620b4bda941d6".into(),
				to: 0xa.into(),
				value: 100.into(),
				gas: 79000.into(),
				input: vec![],
				call_type: CallType::Call,
			}),
			result: trace::Res::Call(trace::CallResult {
				gas_used: U256::from(135),
				output: vec![]
			}),
		}, FlatTrace {
			trace_address: vec![0].into_iter().collect(),
			subtraces: 1,
			action: trace::Action::Call(trace::Call {
				from: 0xa.into(),
				to: 0xb.into(),
				value: 0.into(),
				gas: 78934.into(),
				input: vec![],
				call_type: CallType::Call,
			}),
			result: trace::Res::Call(trace::CallResult {
				gas_used: U256::from(69),
				output: vec![]
			}),
		}, FlatTrace {
			trace_address: vec![0, 0].into_iter().collect(),
			subtraces: 0,
			action: trace::Action::Call(trace::Call {
				from: 0xb.into(),
				to: 0xc.into(),
				value: 0.into(),
				gas: 78868.into(),
				input: vec![],
				call_type: CallType::Call,
			}),
			result: trace::Res::Call(trace::CallResult {
				gas_used: U256::from(3),
				output: vec![]
			}),
		}];

		assert_eq!(result.trace, expected_trace);
	}

	#[test]
	fn should_trace_failed_subcall_with_subcall_transaction() {
		init_log();

		let mut state = get_temp_state();

		let mut info = EnvInfo::default();
		info.gas_limit = 1_000_000.into();
		let machine = make_frontier_machine(5);

		let t = Transaction {
			nonce: 0.into(),
			gas_price: 0.into(),
			gas: 100_000.into(),
			action: Action::Call(0xa.into()),
			value: 100.into(),
			data: vec![],//600480600b6000396000f35b600056
		}.sign(&secret(), None);

		state.init_code(&0xa.into(), FromHex::from_hex("60006000600060006000600b602b5a03f1").unwrap()).unwrap();
		state.init_code(&0xb.into(), FromHex::from_hex("60006000600060006000600c602b5a03f1505b601256").unwrap()).unwrap();
		state.init_code(&0xc.into(), FromHex::from_hex("6000").unwrap()).unwrap();
		state.add_balance(&t.sender(), &(100.into()), CleanupMode::NoEmpty).unwrap();
		let result = state.apply(&info, &machine, &t, true).unwrap();

		let expected_trace = vec![FlatTrace {
			trace_address: Default::default(),
			subtraces: 1,
			action: trace::Action::Call(trace::Call {
				from: "9cce34f7ab185c7aba1b7c8140d620b4bda941d6".into(),
				to: 0xa.into(),
				value: 100.into(),
				gas: 79000.into(),
				input: vec![],
				call_type: CallType::Call,
			}),
			result: trace::Res::Call(trace::CallResult {
				gas_used: U256::from(79_000),
				output: vec![]
			})
		}, FlatTrace {
			trace_address: vec![0].into_iter().collect(),
			subtraces: 1,
				action: trace::Action::Call(trace::Call {
				from: 0xa.into(),
				to: 0xb.into(),
				value: 0.into(),
				gas: 78934.into(),
				input: vec![],
				call_type: CallType::Call,
			}),
			result: trace::Res::FailedCall(TraceError::OutOfGas),
		}, FlatTrace {
			trace_address: vec![0, 0].into_iter().collect(),
			subtraces: 0,
			action: trace::Action::Call(trace::Call {
				from: 0xb.into(),
				to: 0xc.into(),
				value: 0.into(),
				gas: 78868.into(),
				call_type: CallType::Call,
				input: vec![],
			}),
			result: trace::Res::Call(trace::CallResult {
				gas_used: U256::from(3),
				output: vec![]
			}),
		}];

		assert_eq!(result.trace, expected_trace);
	}

	#[test]
	fn should_trace_suicide() {
		init_log();

		let mut state = get_temp_state();

		let mut info = EnvInfo::default();
		info.gas_limit = 1_000_000.into();
		let machine = make_frontier_machine(5);

		let t = Transaction {
			nonce: 0.into(),
			gas_price: 0.into(),
			gas: 100_000.into(),
			action: Action::Call(0xa.into()),
			value: 100.into(),
			data: vec![],
		}.sign(&secret(), None);

		state.init_code(&0xa.into(), FromHex::from_hex("73000000000000000000000000000000000000000bff").unwrap()).unwrap();
		state.add_balance(&0xa.into(), &50.into(), CleanupMode::NoEmpty).unwrap();
		state.add_balance(&t.sender(), &100.into(), CleanupMode::NoEmpty).unwrap();
		let result = state.apply(&info, &machine, &t, true).unwrap();
		let expected_trace = vec![FlatTrace {
			trace_address: Default::default(),
			subtraces: 1,
			action: trace::Action::Call(trace::Call {
				from: "9cce34f7ab185c7aba1b7c8140d620b4bda941d6".into(),
				to: 0xa.into(),
				value: 100.into(),
				gas: 79000.into(),
				input: vec![],
				call_type: CallType::Call,
			}),
			result: trace::Res::Call(trace::CallResult {
				gas_used: 3.into(),
				output: vec![]
			}),
		}, FlatTrace {
			trace_address: vec![0].into_iter().collect(),
			subtraces: 0,
			action: trace::Action::Suicide(trace::Suicide {
				address: 0xa.into(),
				refund_address: 0xb.into(),
				balance: 150.into(),
			}),
			result: trace::Res::None,
		}];

		assert_eq!(result.trace, expected_trace);
	}

	#[test]
	fn code_from_database() {
		let a = Address::zero();
		let (root, db) = {
			let mut state = get_temp_state();
			state.require_or_from(&a, false, ||Account::new_contract(42.into(), 0.into()), |_|{}).unwrap();
			state.init_code(&a, vec![1, 2, 3]).unwrap();
			assert_eq!(state.code(&a).unwrap(), Some(Arc::new(vec![1u8, 2, 3])));
			state.commit().unwrap();
			assert_eq!(state.code(&a).unwrap(), Some(Arc::new(vec![1u8, 2, 3])));
			state.drop()
		};

		let state = State::from_existing(db, root, U256::from(0u8), Default::default()).unwrap();
		assert_eq!(state.code(&a).unwrap(), Some(Arc::new(vec![1u8, 2, 3])));
	}

	#[test]
	fn storage_at_from_database() {
		let a = Address::zero();
		let (root, db) = {
			let mut state = get_temp_state();
			state.set_storage(&a, H256::from(&U256::from(1u64)), H256::from(&U256::from(69u64))).unwrap();
			state.commit().unwrap();
			state.drop()
		};

		let s = State::from_existing(db, root, U256::from(0u8), Default::default()).unwrap();
		assert_eq!(s.storage_at(&a, &H256::from(&U256::from(1u64))).unwrap(), H256::from(&U256::from(69u64)));
	}

	#[test]
	fn get_from_database() {
		let a = Address::zero();
		let (root, db) = {
			let mut state = get_temp_state();
			state.inc_nonce(&a).unwrap();
			state.add_balance(&a, &U256::from(69u64), CleanupMode::NoEmpty).unwrap();
			state.commit().unwrap();
			assert_eq!(state.balance(&a).unwrap(), U256::from(69u64));
			state.drop()
		};

		let state = State::from_existing(db, root, U256::from(0u8), Default::default()).unwrap();
		assert_eq!(state.balance(&a).unwrap(), U256::from(69u64));
		assert_eq!(state.nonce(&a).unwrap(), U256::from(1u64));
	}

	#[test]
	fn remove() {
		let a = Address::zero();
		let mut state = get_temp_state();
		assert_eq!(state.exists(&a).unwrap(), false);
		assert_eq!(state.exists_and_not_null(&a).unwrap(), false);
		state.inc_nonce(&a).unwrap();
		assert_eq!(state.exists(&a).unwrap(), true);
		assert_eq!(state.exists_and_not_null(&a).unwrap(), true);
		assert_eq!(state.nonce(&a).unwrap(), U256::from(1u64));
		state.kill_account(&a);
		assert_eq!(state.exists(&a).unwrap(), false);
		assert_eq!(state.exists_and_not_null(&a).unwrap(), false);
		assert_eq!(state.nonce(&a).unwrap(), U256::from(0u64));
	}

	#[test]
	fn empty_account_is_not_created() {
		let a = Address::zero();
		let db = get_temp_state_db();
		let (root, db) = {
			let mut state = State::new(db, U256::from(0), Default::default());
			state.add_balance(&a, &U256::default(), CleanupMode::NoEmpty).unwrap(); // create an empty account
			state.commit().unwrap();
			state.drop()
		};
		let state = State::from_existing(db, root, U256::from(0u8), Default::default()).unwrap();
		assert!(!state.exists(&a).unwrap());
		assert!(!state.exists_and_not_null(&a).unwrap());
	}

	#[test]
	fn empty_account_exists_when_creation_forced() {
		let a = Address::zero();
		let db = get_temp_state_db();
		let (root, db) = {
			let mut state = State::new(db, U256::from(0), Default::default());
			state.add_balance(&a, &U256::default(), CleanupMode::ForceCreate).unwrap(); // create an empty account
			state.commit().unwrap();
			state.drop()
		};
		let state = State::from_existing(db, root, U256::from(0u8), Default::default()).unwrap();
		assert!(state.exists(&a).unwrap());
		assert!(!state.exists_and_not_null(&a).unwrap());
	}

	#[test]
	fn remove_from_database() {
		let a = Address::zero();
		let (root, db) = {
			let mut state = get_temp_state();
			state.inc_nonce(&a).unwrap();
			state.commit().unwrap();
			assert_eq!(state.exists(&a).unwrap(), true);
			assert_eq!(state.nonce(&a).unwrap(), U256::from(1u64));
			state.drop()
		};

		let (root, db) = {
			let mut state = State::from_existing(db, root, U256::from(0u8), Default::default()).unwrap();
			assert_eq!(state.exists(&a).unwrap(), true);
			assert_eq!(state.nonce(&a).unwrap(), U256::from(1u64));
			state.kill_account(&a);
			state.commit().unwrap();
			assert_eq!(state.exists(&a).unwrap(), false);
			assert_eq!(state.nonce(&a).unwrap(), U256::from(0u64));
			state.drop()
		};

		let state = State::from_existing(db, root, U256::from(0u8), Default::default()).unwrap();
		assert_eq!(state.exists(&a).unwrap(), false);
		assert_eq!(state.nonce(&a).unwrap(), U256::from(0u64));
	}

	#[test]
	fn alter_balance() {
		let mut state = get_temp_state();
		let a = Address::zero();
		let b = 1u64.into();
		state.add_balance(&a, &U256::from(69u64), CleanupMode::NoEmpty).unwrap();
		assert_eq!(state.balance(&a).unwrap(), U256::from(69u64));
		state.commit().unwrap();
		assert_eq!(state.balance(&a).unwrap(), U256::from(69u64));
		state.sub_balance(&a, &U256::from(42u64), &mut CleanupMode::NoEmpty).unwrap();
		assert_eq!(state.balance(&a).unwrap(), U256::from(27u64));
		state.commit().unwrap();
		assert_eq!(state.balance(&a).unwrap(), U256::from(27u64));
		state.transfer_balance(&a, &b, &U256::from(18u64), CleanupMode::NoEmpty).unwrap();
		assert_eq!(state.balance(&a).unwrap(), U256::from(9u64));
		assert_eq!(state.balance(&b).unwrap(), U256::from(18u64));
		state.commit().unwrap();
		assert_eq!(state.balance(&a).unwrap(), U256::from(9u64));
		assert_eq!(state.balance(&b).unwrap(), U256::from(18u64));
	}

	#[test]
	fn alter_nonce() {
		let mut state = get_temp_state();
		let a = Address::zero();
		state.inc_nonce(&a).unwrap();
		assert_eq!(state.nonce(&a).unwrap(), U256::from(1u64));
		state.inc_nonce(&a).unwrap();
		assert_eq!(state.nonce(&a).unwrap(), U256::from(2u64));
		state.commit().unwrap();
		assert_eq!(state.nonce(&a).unwrap(), U256::from(2u64));
		state.inc_nonce(&a).unwrap();
		assert_eq!(state.nonce(&a).unwrap(), U256::from(3u64));
		state.commit().unwrap();
		assert_eq!(state.nonce(&a).unwrap(), U256::from(3u64));
	}

	#[test]
	fn balance_nonce() {
		let mut state = get_temp_state();
		let a = Address::zero();
		assert_eq!(state.balance(&a).unwrap(), U256::from(0u64));
		assert_eq!(state.nonce(&a).unwrap(), U256::from(0u64));
		state.commit().unwrap();
		assert_eq!(state.balance(&a).unwrap(), U256::from(0u64));
		assert_eq!(state.nonce(&a).unwrap(), U256::from(0u64));
	}

	#[test]
	fn ensure_cached() {
		let mut state = get_temp_state();
		let a = Address::zero();
		state.require(&a, false).unwrap();
		state.commit().unwrap();
		assert_eq!(*state.root(), "0ce23f3c809de377b008a4a3ee94a0834aac8bec1f86e28ffe4fdb5a15b0c785".into());
	}

	#[test]
	fn checkpoint_basic() {
		let mut state = get_temp_state();
		let a = Address::zero();
		state.checkpoint();
		state.add_balance(&a, &U256::from(69u64), CleanupMode::NoEmpty).unwrap();
		assert_eq!(state.balance(&a).unwrap(), U256::from(69u64));
		state.discard_checkpoint();
		assert_eq!(state.balance(&a).unwrap(), U256::from(69u64));
		state.checkpoint();
		state.add_balance(&a, &U256::from(1u64), CleanupMode::NoEmpty).unwrap();
		assert_eq!(state.balance(&a).unwrap(), U256::from(70u64));
		state.revert_to_checkpoint();
		assert_eq!(state.balance(&a).unwrap(), U256::from(69u64));
	}

	#[test]
	fn checkpoint_nested() {
		let mut state = get_temp_state();
		let a = Address::zero();
		state.checkpoint();
		state.checkpoint();
		state.add_balance(&a, &U256::from(69u64), CleanupMode::NoEmpty).unwrap();
		assert_eq!(state.balance(&a).unwrap(), U256::from(69u64));
		state.discard_checkpoint();
		assert_eq!(state.balance(&a).unwrap(), U256::from(69u64));
		state.revert_to_checkpoint();
		assert_eq!(state.balance(&a).unwrap(), U256::from(0));
	}

	#[test]
	fn create_empty() {
		let mut state = get_temp_state();
		state.commit().unwrap();
		assert_eq!(*state.root(), "56e81f171bcc55a6ff8345e692c0f86e5b48e01b996cadc001622fb5e363b421".into());
	}

	#[test]
	fn should_not_panic_on_state_diff_with_storage() {
		let mut state = get_temp_state();

		let a: Address = 0xa.into();
		state.init_code(&a, b"abcdefg".to_vec()).unwrap();;
		state.add_balance(&a, &256.into(), CleanupMode::NoEmpty).unwrap();
		state.set_storage(&a, 0xb.into(), 0xc.into()).unwrap();

		let mut new_state = state.clone();
		new_state.set_storage(&a, 0xb.into(), 0xd.into()).unwrap();

		new_state.diff_from(state).unwrap();
	}

	#[test]
	fn should_kill_garbage() {
		let a = 10.into();
		let b = 20.into();
		let c = 30.into();
		let d = 40.into();
		let e = 50.into();
		let x = 0.into();
		let db = get_temp_state_db();
		let (root, db) = {
			let mut state = State::new(db, U256::from(0), Default::default());
			state.add_balance(&a, &U256::default(), CleanupMode::ForceCreate).unwrap(); // create an empty account
			state.add_balance(&b, &100.into(), CleanupMode::ForceCreate).unwrap(); // create a dust account
			state.add_balance(&c, &101.into(), CleanupMode::ForceCreate).unwrap(); // create a normal account
			state.add_balance(&d, &99.into(), CleanupMode::ForceCreate).unwrap(); // create another dust account
			state.new_contract(&e, 100.into(), 1.into()); // create a contract account
			state.init_code(&e, vec![0x00]).unwrap();
			state.commit().unwrap();
			state.drop()
		};

		let mut state = State::from_existing(db, root, U256::from(0u8), Default::default()).unwrap();
		let mut touched = HashSet::new();
		state.add_balance(&a, &U256::default(), CleanupMode::TrackTouched(&mut touched)).unwrap(); // touch an account
		state.transfer_balance(&b, &x, &1.into(), CleanupMode::TrackTouched(&mut touched)).unwrap(); // touch an account decreasing its balance
		state.transfer_balance(&c, &x, &1.into(), CleanupMode::TrackTouched(&mut touched)).unwrap(); // touch an account decreasing its balance
		state.transfer_balance(&e, &x, &1.into(), CleanupMode::TrackTouched(&mut touched)).unwrap(); // touch an account decreasing its balance
		state.kill_garbage(&touched, true, &None, false).unwrap();
		assert!(!state.exists(&a).unwrap());
		assert!(state.exists(&b).unwrap());
		state.kill_garbage(&touched, true, &Some(100.into()), false).unwrap();
		assert!(!state.exists(&b).unwrap());
		assert!(state.exists(&c).unwrap());
		assert!(state.exists(&d).unwrap());
		assert!(state.exists(&e).unwrap());
		state.kill_garbage(&touched, true, &Some(100.into()), true).unwrap();
		assert!(state.exists(&c).unwrap());
		assert!(state.exists(&d).unwrap());
		assert!(!state.exists(&e).unwrap());
	}
}<|MERGE_RESOLUTION|>--- conflicted
+++ resolved
@@ -1100,11 +1100,7 @@
 	use super::*;
 	use ethkey::Secret;
 	use ethereum_types::{H256, U256, Address};
-<<<<<<< HEAD
-	use test_helpers::*;
-=======
-	use tests::helpers::{get_temp_state, get_temp_state_db};
->>>>>>> de726438
+	use test_helpers::{get_temp_state, get_temp_state_db};
 	use machine::EthereumMachine;
 	use vm::EnvInfo;
 	use spec::*;
