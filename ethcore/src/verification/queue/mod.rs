--- conflicted
+++ resolved
@@ -731,11 +731,7 @@
 	use spec::Spec;
 	use super::{BlockQueue, Config, State};
 	use super::kind::blocks::Unverified;
-<<<<<<< HEAD
-	use test_helpers::*;
-=======
-	use tests::helpers::{get_good_dummy_block_seq, get_good_dummy_block};
->>>>>>> de726438
+	use test_helpers::{get_good_dummy_block_seq, get_good_dummy_block};
 	use error::*;
 	use views::*;
 
