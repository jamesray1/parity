--- conflicted
+++ resolved
@@ -276,11 +276,11 @@
 		cache: cache,
 		transaction_queue: txq,
 		dapps_interface: match cmd.dapps_conf.enabled {
-			true => Some(cmd.dapps_conf.interface.clone()),
+			true => Some(cmd.http_conf.interface.clone()),
 			false => None,
 		},
 		dapps_port: match cmd.dapps_conf.enabled {
-			true => Some(cmd.dapps_conf.port),
+			true => Some(cmd.http_conf.port),
 			false => None,
 		},
 		fetch: fetch,
@@ -294,7 +294,7 @@
 	};
 
 	// start rpc servers
-	let _http_server = rpc::new_http(cmd.http_conf, &dependencies)?;
+	let _http_server = rpc::new_http(cmd.http_conf, &dependencies, None)?;
 	let _ipc_server = rpc::new_ipc(cmd.ipc_conf, &dependencies)?;
 
 	// the signer server
@@ -619,34 +619,18 @@
 		stats: rpc_stats.clone(),
 	};
 
-<<<<<<< HEAD
-	// start rpc servers
-	let http_server = rpc::new_http(cmd.http_conf, &dependencies)?;
-	let ipc_server = rpc::new_ipc(cmd.ipc_conf, &dependencies)?;
-
 	// the dapps server
 	let dapps_deps = {
 		let (sync, client) = (sync_provider.clone(), client.clone());
 		let contract_client = Arc::new(::dapps::FullRegistrar { client: client.clone() });
 
 		dapps::Dependencies {
-			apis: deps_for_rpc_apis.clone(),
 			sync_status: Arc::new(move || is_major_importing(Some(sync.status().state), client.queue_info())),
 			contract_client: contract_client,
 			remote: event_loop.raw_remote(),
 			fetch: fetch.clone(),
 			signer: deps_for_rpc_apis.signer_service.clone(),
-			stats: rpc_stats.clone(),
-		}
-=======
-	// the dapps middleware
-	let dapps_deps = dapps::Dependencies {
-		client: client.clone(),
-		sync: sync_provider.clone(),
-		remote: event_loop.raw_remote(),
-		fetch: fetch.clone(),
-		signer: deps_for_rpc_apis.signer_service.clone(),
->>>>>>> c3769b88
+		}
 	};
 	let dapps_middleware = dapps::new(cmd.dapps_conf.clone(), dapps_deps)?;
 
