// Copyright 2015-2017 Parity Technologies (UK) Ltd.
// This file is part of Parity.

// Parity is free software: you can redistribute it and/or modify
// it under the terms of the GNU General Public License as published by
// the Free Software Foundation, either version 3 of the License, or
// (at your option) any later version.

// Parity is distributed in the hope that it will be useful,
// but WITHOUT ANY WARRANTY; without even the implied warranty of
// MERCHANTABILITY or FITNESS FOR A PARTICULAR PURPOSE.  See the
// GNU General Public License for more details.

// You should have received a copy of the GNU General Public License
// along with Parity.  If not, see <http://www.gnu.org/licenses/>.

use std::cmp;
use std::fs;
use std::io::Write;
use std::path::{Path, PathBuf};
use std::sync::{Arc, Weak};
use std::time::{Duration, Instant};

use parking_lot::Mutex;
use rand::{self, Rng};
use target_info::Target;

use bytes::Bytes;
use ethcore::BlockNumber;
use ethcore::filter::Filter;
use ethcore::client::{BlockId, BlockChainClient, ChainNotify};
use ethereum_types::H256;
use ethsync::{SyncProvider};
use hash::keccak;
use hash_fetch::{self as fetch, HashFetch};
use path::restrict_permissions_owner;
use service::Service;
use types::{ReleaseInfo, OperationsInfo, CapState, VersionInfo, ReleaseTrack};
use version;

use_contract!(operations_contract, "Operations", "res/operations.json");

/// Filter for releases.
#[derive(Debug, Eq, PartialEq, Clone)]
pub enum UpdateFilter {
	/// All releases following the same track.
	All,
	/// As with `All`, but only those which are known to be critical.
	Critical,
	/// None.
	None,
}

/// The policy for auto-updating.
#[derive(Debug, Eq, PartialEq, Clone)]
pub struct UpdatePolicy {
	/// Download potential updates.
	pub enable_downloading: bool,
	/// Disable client if we know we're incapable of syncing.
	pub require_consensus: bool,
	/// Which of those downloaded should be automatically installed.
	pub filter: UpdateFilter,
	/// Which track we should be following.
	pub track: ReleaseTrack,
	/// Path for the updates to go.
<<<<<<< HEAD
	pub path: PathBuf,
	/// Random update delay range in blocks.
	pub max_delay: u64,
	/// Number of blocks between each check for updates.
	pub frequency: u64,
=======
	pub path: String,
	/// Maximum download size.
	pub max_size: usize,
>>>>>>> 236692cf
}

impl Default for UpdatePolicy {
	fn default() -> Self {
		UpdatePolicy {
			enable_downloading: false,
			require_consensus: true,
			filter: UpdateFilter::None,
			track: ReleaseTrack::Unknown,
			path: Default::default(),
<<<<<<< HEAD
			max_delay: 100,
			frequency: 20,
=======
			max_size: 128 * 1024 * 1024,
>>>>>>> 236692cf
		}
	}
}

/// The current updater status
#[derive(Clone, Debug, PartialEq)]
enum UpdaterStatus {
	/// Updater is currently disabled.
	Disabled,
	/// Updater is currently idle.
	Idle,
	/// Updater is waiting for block number to fetch a new release.
	Waiting {
		release: ReleaseInfo,
		binary: H256,
		block_number: BlockNumber,
	},
	/// Updater is fetching a new release.
	Fetching {
		release: ReleaseInfo,
		binary: H256,
		retries: u32,
	},
	/// Updater failed fetching a new release and it is now backing off until the next retry.
	FetchBackoff {
		release: ReleaseInfo,
		binary: H256,
		backoff: (u32, Instant),
	},
	/// Updater is ready to update to a new release.
	Ready {
		release: ReleaseInfo,
	},
	/// Updater has installed a new release and can be manually restarted.
	Installed {
		release: ReleaseInfo,
	},
}

impl Default for UpdaterStatus {
	fn default() -> Self {
		UpdaterStatus::Idle
	}
}

#[derive(Debug, Default)]
struct UpdaterState {
	latest: Option<OperationsInfo>,
	capability: CapState,
	status: UpdaterStatus,
}

/// Service for checking for updates and determining whether we can achieve consensus.
pub struct Updater<O = OperationsContractClient, F = fetch::Client, T = StdTimeProvider, R = ThreadRngGenRange> {
	// Useful environmental stuff.
	update_policy: UpdatePolicy,
	weak_self: Mutex<Weak<Updater<O, F, T, R>>>,
	client: Weak<BlockChainClient>,
	sync: Option<Weak<SyncProvider>>,
	fetcher: F,
	operations_client: O,
	exit_handler: Mutex<Option<Box<Fn() + 'static + Send>>>,

	time_provider: T,
	rng: R,

	// Our version info (static)
	this: VersionInfo,

	// All the other info - this changes so leave it behind a Mutex.
	state: Mutex<UpdaterState>,
}

const CLIENT_ID: &'static str = "parity";

lazy_static! {
	static ref CLIENT_ID_HASH: H256 = CLIENT_ID.as_bytes().into();
}

lazy_static! {
	static ref PLATFORM: String = {
		if cfg!(target_os = "macos") {
			"x86_64-apple-darwin".into()
		} else if cfg!(windows) {
			"x86_64-pc-windows-msvc".into()
		} else if cfg!(target_os = "linux") {
			format!("{}-unknown-linux-gnu", Target::arch())
		} else {
			version::platform()
		}
	};
}

lazy_static! {
	static ref PLATFORM_ID_HASH: H256 = PLATFORM.as_bytes().into();
}

const RELEASE_ADDED_EVENT_NAME: &'static [u8] = &*b"ReleaseAdded(bytes32,uint32,bytes32,uint8,uint24,bool)";

lazy_static! {
	static ref RELEASE_ADDED_EVENT_NAME_HASH: H256 = keccak(RELEASE_ADDED_EVENT_NAME);
}

/// Client trait for getting latest release information from operations contract.
/// Useful for mocking in tests.
pub trait OperationsClient: Send + Sync + 'static {
	/// Get the latest release operations info for the given track.
	fn latest(&self, this: &VersionInfo, track: ReleaseTrack) -> Result<OperationsInfo, String>;

	/// Fetches the block number when the given release was added, checking the interval [from; latest_block].
	fn release_block_number(&self, from: BlockNumber, release: &ReleaseInfo) -> Option<BlockNumber>;
}

/// OperationsClient that delegates calls to the operations contract.
pub struct OperationsContractClient {
	operations_contract: operations_contract::Operations,
	client: Weak<BlockChainClient>,
}

impl OperationsContractClient {
	fn new(
		operations_contract: operations_contract::Operations,
		client: Weak<BlockChainClient>,
	) -> OperationsContractClient {
		OperationsContractClient { operations_contract, client }
	}

	/// Get the hash of the latest release for the given track
	fn latest_hash<F>(&self, track: ReleaseTrack, do_call: &F) -> Result<H256, String>
	where F: Fn(Vec<u8>) -> Result<Vec<u8>, String> {
		self.operations_contract.functions()
			.latest_in_track()
			.call(*CLIENT_ID_HASH, u8::from(track), do_call)
			.map_err(|e| format!("{:?}", e))
	}

	/// Get release info for the given release
	fn release_info<F>(&self, release_id: H256, do_call: &F) -> Result<ReleaseInfo, String>
	where F: Fn(Vec<u8>) -> Result<Vec<u8>, String> {
		let (fork, track, semver, is_critical) = self.operations_contract.functions()
			.release()
			.call(*CLIENT_ID_HASH, release_id, &do_call)
			.map_err(|e| format!("{:?}", e))?;

		let (fork, track, semver) = (fork.low_u64(), track.low_u32(), semver.low_u32());

		let latest_binary = self.operations_contract.functions()
			.checksum()
			.call(*CLIENT_ID_HASH, release_id, *PLATFORM_ID_HASH, &do_call)
			.map_err(|e| format!("{:?}", e))?;

		Ok(ReleaseInfo {
			version: VersionInfo::from_raw(semver, track as u8, release_id.into()),
			is_critical,
			fork,
			binary: if latest_binary.is_zero() { None } else { Some(latest_binary) },
		})
	}
}

impl OperationsClient for OperationsContractClient {
	fn latest(&self, this: &VersionInfo, track: ReleaseTrack) -> Result<OperationsInfo, String> {
		if track == ReleaseTrack::Unknown {
			return Err(format!("Current executable ({}) is unreleased.", this.hash));
		}

		let client = self.client.upgrade().ok_or_else(|| "Cannot obtain client")?;
		let address = client.registry_address("operations".into(), BlockId::Latest).ok_or_else(|| "Cannot get operations contract address")?;
		let do_call = |data| client.call_contract(BlockId::Latest, address, data).map_err(|e| format!("{:?}", e));

		trace!(target: "updater", "Looking up this_fork for our release: {}/{:?}", CLIENT_ID, this.hash);

		// get the fork number of this release
		let this_fork = self.operations_contract.functions()
			.release()
			.call(*CLIENT_ID_HASH, this.hash, &do_call)
			.ok()
			.and_then(|(fork, track, _, _)| {
				let this_track: ReleaseTrack = (track.low_u64() as u8).into();
				match this_track {
					ReleaseTrack::Unknown => None,
					_ => Some(fork.low_u64()),
				}
			});

		// get the hash of the latest release in our track
		let latest_in_track = self.latest_hash(track, &do_call)?;

		// get the release info for the latest version in track
		let in_track = self.release_info(latest_in_track, &do_call)?;
		let mut in_minor = Some(in_track.clone());
		const PROOF: &'static str = "in_minor initialised and assigned with Some; loop breaks if None assigned; qed";

		// if the minor version has changed, let's check the minor version on a different track
		while in_minor.as_ref().expect(PROOF).version.version.minor != this.version.minor {
			let track = match in_minor.as_ref().expect(PROOF).version.track {
				ReleaseTrack::Beta => ReleaseTrack::Stable,
				ReleaseTrack::Nightly => ReleaseTrack::Beta,
				_ => { in_minor = None; break; }
			};

			let latest_in_track = self.latest_hash(track, &do_call)?;
			in_minor = Some(self.release_info(latest_in_track, &do_call)?);
		}

		let fork = self.operations_contract.functions()
			.latest_fork()
			.call(&do_call)
			.map_err(|e| format!("{:?}", e))?.low_u64();

		Ok(OperationsInfo {
			fork,
			this_fork,
			track: in_track,
			minor: in_minor,
		})
	}

	fn release_block_number(&self, from: BlockNumber, release: &ReleaseInfo) -> Option<BlockNumber> {
		let client = self.client.upgrade()?;
		let address = client.registry_address("operations".into(), BlockId::Latest)?;

		let filter = Filter {
			from_block: BlockId::Number(from),
			to_block: BlockId::Latest,
			address: Some(vec![address]),
			topics: vec![
				Some(vec![*RELEASE_ADDED_EVENT_NAME_HASH]),
				Some(vec![*CLIENT_ID_HASH]),
				Some(vec![release.fork.into()]),
				Some(vec![if release.is_critical { 1 } else { 0 }.into()]),
			],
			limit: None,
		};

		let event = self.operations_contract.events().release_added();

		client.logs(filter)
			.iter()
			.filter_map(|log| {
				let event = event.parse_log((log.topics.clone(), log.data.clone()).into()).ok()?;
				let version_info = VersionInfo::from_raw(event.semver.low_u32(), event.track.low_u32() as u8, event.release.into());
				if version_info == release.version {
					Some(log.block_number)
				} else {
					None
				}
			})
			.last()
	}
}

/// Trait to provide current time. Useful for mocking in tests.
pub trait TimeProvider: Send + Sync + 'static {
	/// Returns an instant corresponding to "now".
	fn now(&self) -> Instant;
}

/// TimeProvider implementation that delegates calls to std::time.
pub struct StdTimeProvider;

impl TimeProvider for StdTimeProvider {
	fn now(&self) -> Instant {
		Instant::now()
	}
}

/// Trait to generate a random number within a given range.
/// Useful for mocking in tests.
pub trait GenRange: Send + Sync + 'static {
	/// Generate a random value in the range [low, high), i.e. inclusive of low and exclusive of high.
	fn gen_range(&self, low: u64, high: u64) -> u64;
}

/// GenRange implementation that uses a rand::thread_rng for randomness.
pub struct ThreadRngGenRange;

impl GenRange for ThreadRngGenRange {
	fn gen_range(&self, low: u64, high: u64) -> u64 {
		rand::thread_rng().gen_range(low, high)
	}
}

impl Updater {
	pub fn new(
		client: Weak<BlockChainClient>,
		sync: Weak<SyncProvider>,
		update_policy: UpdatePolicy,
		fetcher: fetch::Client,
	) -> Arc<Updater> {
		let r = Arc::new(Updater {
			update_policy: update_policy,
			weak_self: Mutex::new(Default::default()),
			client: client.clone(),
			sync: Some(sync.clone()),
			fetcher,
			operations_client: OperationsContractClient::new(
				operations_contract::Operations::default(),
				client.clone()),
			exit_handler: Mutex::new(None),
			this: VersionInfo::this(),
			time_provider: StdTimeProvider,
			rng: ThreadRngGenRange,
			state: Mutex::new(Default::default()),
		});
		*r.weak_self.lock() = Arc::downgrade(&r);
		r.poll();
		r
	}

	fn update_file_name(v: &VersionInfo) -> String {
		format!("parity-{}.{}.{}-{:?}", v.version.major, v.version.minor, v.version.patch, v.hash)
	}
}

impl<O: OperationsClient, F: HashFetch, T: TimeProvider, R: GenRange> Updater<O, F, T, R> {
	/// Set a closure to call when we want to restart the client
	pub fn set_exit_handler<G>(&self, g: G) where G: Fn() + 'static + Send {
		*self.exit_handler.lock() = Some(Box::new(g));
	}

	/// Returns release track of the parity node.
	/// `update_policy.track` is the track specified from the command line, whereas `this.track`
	/// is the track of the software which is currently run
	fn track(&self) -> ReleaseTrack {
		match self.update_policy.track {
			ReleaseTrack::Unknown => self.this.track,
			x => x,
		}
	}

	fn updates_path(&self, name: &str) -> PathBuf {
		self.update_policy.path.join(name)
	}

	fn on_fetch(&self, latest: &OperationsInfo, res: Result<PathBuf, fetch::Error>) {
		let mut state = self.state.lock();

		// Bail out if the latest release has changed in the meantime
		if state.latest.as_ref() != Some(&latest) {
			return;
		}

		// The updated status should be set to fetching
		if let UpdaterStatus::Fetching { ref release, binary, retries } = state.status.clone() {
			match res {
				// We've successfully fetched the binary
				Ok(path) => {
					let setup = |path: &Path| -> Result<(), String> {
						let dest = self.updates_path(&Updater::update_file_name(&release.version));
						if !dest.exists() {
							info!(target: "updater", "Fetched latest version ({}) OK to {}", release.version, path.display());
							fs::create_dir_all(dest.parent().expect("at least one thing pushed; qed")).map_err(|e| format!("Unable to create updates path: {:?}", e))?;
							fs::copy(path, &dest).map_err(|e| format!("Unable to copy update: {:?}", e))?;
							restrict_permissions_owner(&dest, false, true).map_err(|e| format!("Unable to update permissions: {}", e))?;
							info!(target: "updater", "Copied updated binary to {}", dest.display());
						}

						Ok(())
					};

					// There was a fatal error setting up the update, disable the updater
					if let Err(err) = setup(&path) {
						state.status = UpdaterStatus::Disabled;
						warn!("{}", err);
					} else {
						state.status = UpdaterStatus::Ready { release: release.clone() };
						// will lock self.state
						drop(state);
						self.updater_step();
					}
				},
				// There was an error fetching the update, apply a backoff delay before retrying
				Err(err) => {
					let delay = 2usize.pow(retries) as u64;
					// cap maximum backoff to 1 month
					let delay = cmp::min(delay, 30 * 24 * 60 * 60);
					let backoff = (retries, self.time_provider.now() + Duration::from_secs(delay));

					state.status = UpdaterStatus::FetchBackoff { release: release.clone(), backoff, binary };

					warn!("Unable to fetch update ({}): {:?}, retrying in {} seconds.", release.version, err, delay);
				},
			}
		}
	}

	fn updater_step(&self) {
		let current_block_number = self.client.upgrade().map_or(0, |c| c.block_number(BlockId::Latest).unwrap_or(0));

		let mut state = self.state.lock();

		if let Some(latest) = state.latest.clone() {
			let fetch = |binary| {
				info!(target: "updater", "Attempting to get parity binary {}", binary);
				let weak_self = self.weak_self.lock().clone();
				let latest = latest.clone();
				let f = move |res: Result<PathBuf, fetch::Error>| {
					if let Some(this) = weak_self.upgrade() {
						this.on_fetch(&latest, res)
					}
				};
				self.fetcher.fetch(binary, Box::new(f));
			};

			match state.status.clone() {
				// updater is disabled
				UpdaterStatus::Disabled => {},
				// the update has already been installed
				UpdaterStatus::Installed { ref release, .. } if *release == latest.track => {},
				// we're currently fetching this update
				UpdaterStatus::Fetching { ref release, .. } if *release == latest.track => {},
				// the fetch has failed and we're backing off the next retry
				UpdaterStatus::FetchBackoff { ref release, backoff, .. } if *release == latest.track && self.time_provider.now() < backoff.1 => {},
				// we're delaying the update until the given block number
				UpdaterStatus::Waiting { ref release, block_number, .. } if *release == latest.track && current_block_number < block_number => {},
				// we're at (or past) the block that triggers the update, let's fetch the binary
				UpdaterStatus::Waiting { ref release, block_number, binary } if *release == latest.track && current_block_number >= block_number => {
					info!(target: "updater", "Update for binary {} triggered", binary);

					state.status = UpdaterStatus::Fetching { release: release.clone(), binary, retries: 1 };
					// will lock self.state
					drop(state);
					fetch(binary);
				},
				// we're ready to retry the fetch after we applied a backoff for the previous failure
				UpdaterStatus::FetchBackoff { ref release, backoff, binary } if *release == latest.track && self.time_provider.now() >= backoff.1 => {
					state.status = UpdaterStatus::Fetching { release: release.clone(), binary, retries: backoff.0 + 1 };
					// will lock self.state
					drop(state);
					fetch(binary);
				},
				// the update is ready to be installed
				UpdaterStatus::Ready { ref release } if *release == latest.track => {
					let auto = match self.update_policy.filter {
						UpdateFilter::All => true,
						UpdateFilter::Critical if release.is_critical /* TODO: or is on a bad fork */ => true,
						_ => false,
					};

					if auto {
						// will lock self.state
						drop(state);
						self.execute_upgrade();
					}
				},
				// this is the default case that does the initial triggering to update. we can reach this case by being
				// `Idle` but also if the latest release is updated, regardless of the state we're in (except if the
				// updater is in the `Disabled` state). if we push a bad update (e.g. wrong hashes or download url)
				// clients might eventually be on a really long backoff state for that release, but as soon a new
				// release is pushed we'll fall through to the default case.
				_ => {
					if let Some(binary) = latest.track.binary {
						let running_later = latest.track.version.version < self.version_info().version;
						let running_latest = latest.track.version.hash == self.version_info().hash;

						// Bail out if we're already running the latest version or a later one
						if running_later || running_latest {
							return;
						}

						let path = self.updates_path(&Updater::update_file_name(&latest.track.version));
						if path.exists() {
							info!(target: "updater", "Already fetched binary.");
							state.status = UpdaterStatus::Ready { release: latest.track.clone() };
							// will lock self.state
							drop(state);
							self.updater_step();

						} else if self.update_policy.enable_downloading {
							let update_block_number = {
								let from = current_block_number.saturating_sub(self.update_policy.max_delay);
								match self.operations_client.release_block_number(from, &latest.track) {
									Some(block_number) => {
										let delay = self.rng.gen_range(1, self.update_policy.max_delay + 1);
										block_number.saturating_add(delay)
									},
									None => current_block_number,
								}
							};

							state.status = UpdaterStatus::Waiting { release: latest.track.clone(), binary, block_number: update_block_number };

							if update_block_number > current_block_number {
								info!(target: "updater", "Update for binary {} will be triggered at block {}", binary, update_block_number);
							} else {
								// will lock self.state
								drop(state);
								self.updater_step();
							}
						}
					}
				},
			}
		}
	}

	fn poll(&self) {
		trace!(target: "updater", "Current release is {} ({:?})", self.this, self.this.hash);

		// We rely on a secure state. Bail if we're unsure about it.
		if self.client.upgrade().map_or(true, |c| !c.chain_info().security_level().is_full()) {
			return;
		}

<<<<<<< HEAD
		// Only check for updates every n blocks
		let current_block_number = self.client.upgrade().map_or(0, |c| c.block_number(BlockId::Latest).unwrap_or(0));
		if current_block_number % cmp::max(self.update_policy.frequency, 1) != 0 {
			return;
		}

		let mut state = self.state.lock();

		// Get the latest available release
		let latest = self.operations_client.latest(&self.this, self.track()).ok();

		if let Some(latest) = latest {
			// There's a new release available
			if state.latest.as_ref() != Some(&latest) {
				trace!(target: "updater", "Latest release in our track is v{} it is {}critical ({} binary is {})",
					   latest.track.version,
					   if latest.track.is_critical {""} else {"non-"},
					   *PLATFORM,
					   latest.track.binary.map(|b| format!("{}", b)).unwrap_or("unreleased".into()));

				trace!(target: "updater", "Fork: this/current/latest/latest-known: {}/#{}/#{}/#{}",
					   latest.this_fork.map(|f| format!("#{}", f)).unwrap_or("unknown".into()),
					   current_block_number,
					   latest.track.fork,
					   latest.fork);

				// Update current capability
				state.capability = match latest.this_fork {
					// We're behind the latest fork. Now is the time to be upgrading, perhaps we're too late...
					Some(this_fork) if this_fork < latest.fork => {
						if current_block_number >= latest.fork - 1 {
=======
		let current_number = self.client.upgrade().map_or(0, |c| c.block_number(BlockId::Latest).unwrap_or(0));

		let mut capability = CapState::Unknown;
		let latest = self.collect_latest().ok();
		if let Some(ref latest) = latest {
			trace!(target: "updater", "Latest release in our track is v{} it is {}critical ({} binary is {})",
				latest.track.version,
				if latest.track.is_critical {""} else {"non-"},
				&platform(),
				if let Some(ref b) = latest.track.binary {
					format!("{}", b)
				} else {
					"unreleased".into()
				}
			);
			let mut s = self.state.lock();
			let running_later = latest.track.version.version < self.version_info().version;
			let running_latest = latest.track.version.hash == self.version_info().hash;
			let already_have_latest = s.installed.as_ref().or(s.ready.as_ref()).map_or(false, |t| *t == latest.track);

			if !s.disabled && self.update_policy.enable_downloading && !running_later && !running_latest && !already_have_latest {
				if let Some(b) = latest.track.binary {
					if s.fetching.is_none() {
						if self.updates_path(&Self::update_file_name(&latest.track.version)).exists() {
							info!(target: "updater", "Already fetched binary.");
							s.fetching = Some(latest.track.clone());
							drop(s);
							self.fetch_done(Ok(PathBuf::new()));
						} else {
							if s.backoff.iter().all(|&(_, instant)| Instant::now() >= instant) {
								info!(target: "updater", "Attempting to get parity binary {}", b);
								s.fetching = Some(latest.track.clone());
								drop(s);
								let weak_self = self.weak_self.lock().clone();
								let f = move |r: Result<PathBuf, fetch::Error>| if let Some(this) = weak_self.upgrade() { this.fetch_done(r) };
								let a = fetch::Abort::default().with_max_size(self.update_policy.max_size);
								self.fetcher.fetch(b, a, Box::new(f));
							}
						}
					}
				}
			}
			trace!(target: "updater", "Fork: this/current/latest/latest-known: {}/#{}/#{}/#{}", match latest.this_fork { Some(f) => format!("#{}", f), None => "unknown".into(), }, current_number, latest.track.fork, latest.fork);

			if let Some(this_fork) = latest.this_fork {
				if this_fork < latest.fork {
					// We're behind the latest fork. Now is the time to be upgrading; perhaps we're too late...
					if let Some(c) = self.client.upgrade() {
						let current_number = c.block_number(BlockId::Latest).unwrap_or(0);
						if current_number >= latest.fork - 1 {
>>>>>>> 236692cf
							// We're at (or past) the last block we can import. Disable the client.
							if self.update_policy.require_consensus {
								if let Some(c) = self.client.upgrade() {
									c.disable();
								}
							}

							CapState::IncapableSince(latest.fork)
						} else {
							CapState::CapableUntil(latest.fork)
						}
					},
					Some(_) => CapState::Capable,
					None => CapState::Unknown,
				};

				// Update latest release
				state.latest = Some(latest.clone());
			}
		}

		// will lock self.state
		drop(state);
		self.updater_step();
	}
}

impl ChainNotify for Updater {
	fn new_blocks(&self, _imported: Vec<H256>, _invalid: Vec<H256>, _enacted: Vec<H256>, _retracted: Vec<H256>, _sealed: Vec<H256>, _proposed: Vec<Bytes>, _duration: u64) {
		match (self.client.upgrade(), self.sync.as_ref().and_then(Weak::upgrade)) {
			(Some(ref c), Some(ref s)) if !s.status().is_syncing(c.queue_info()) => self.poll(),
			_ => {},
		}
	}
}

impl<O: OperationsClient, F: HashFetch, T: TimeProvider, R: GenRange> Service for Updater<O, F, T, R> {
	fn capability(&self) -> CapState {
		self.state.lock().capability
	}

	fn upgrade_ready(&self) -> Option<ReleaseInfo> {
		match self.state.lock().status {
			UpdaterStatus::Ready { ref release, .. } => Some(release.clone()),
			_ => None,
		}
	}

	fn execute_upgrade(&self) -> bool {
		let mut state = self.state.lock();

		if let UpdaterStatus::Ready { ref release } = state.status.clone() {
			let file = Updater::update_file_name(&release.version);
			let path = self.updates_path("latest");

			// TODO: creating then writing is a bit fragile. would be nice to make it atomic.
			if let Err(err) = fs::File::create(&path).and_then(|mut f| f.write_all(file.as_bytes())) {
				state.status = UpdaterStatus::Disabled;

				warn!(target: "updater", "Unable to create soft-link for update {:?}", err);
				return false;
			}

			info!(target: "updater", "Completed upgrade to {}", &release.version);
			state.status = UpdaterStatus::Installed { release: release.clone() };

			match *self.exit_handler.lock() {
				Some(ref h) => (*h)(),
				None => info!(target: "updater", "Update installed, ready for restart."),
			}

			return true;
		};

		warn!(target: "updater", "Execute upgrade called when no upgrade ready.");
		false
	}

	fn version_info(&self) -> VersionInfo {
		self.this.clone()
	}

	fn info(&self) -> Option<OperationsInfo> {
		self.state.lock().latest.clone()
	}
}

#[cfg(test)]
pub mod tests {
	use std::fs::File;
	use std::io::Read;
	use std::sync::Arc;
	use semver::Version;
	use tempdir::TempDir;
	use ethcore::client::{TestBlockChainClient, EachBlockWith};
	use self::fetch::Error;
	use super::*;

	#[derive(Clone)]
	struct FakeOperationsClient {
		result: Arc<Mutex<(Option<OperationsInfo>, Option<BlockNumber>)>>,
	}

	impl FakeOperationsClient {
		fn new() -> FakeOperationsClient {
			FakeOperationsClient { result: Arc::new(Mutex::new((None, None))) }
		}

		fn set_result(&self, operations_info: Option<OperationsInfo>, release_block_number: Option<BlockNumber>) {
			let mut result = self.result.lock();
			result.0 = operations_info;
			result.1 = release_block_number;
		}
	}

	impl OperationsClient for FakeOperationsClient {
		fn latest(&self, _this: &VersionInfo, _track: ReleaseTrack) -> Result<OperationsInfo, String> {
			self.result.lock().0.clone().ok_or("unavailable".into())
		}

		fn release_block_number(&self, _from: BlockNumber, _release: &ReleaseInfo) -> Option<BlockNumber> {
			self.result.lock().1.clone()
		}
	}

	#[derive(Clone)]
	struct FakeFetch {
		result: Arc<Mutex<Option<PathBuf>>>,
	}

	impl FakeFetch {
		fn new() -> FakeFetch {
			FakeFetch { result: Arc::new(Mutex::new(None)) }
		}

		fn set_result(&self, result: Option<PathBuf>) {
			*self.result.lock() = result;
		}
	}

	impl HashFetch for FakeFetch {
		fn fetch(&self, _hash: H256, on_done: Box<Fn(Result<PathBuf, Error>) + Send>) {
			on_done(self.result.lock().clone().ok_or(Error::NoResolution))
		}
	}

	#[derive(Clone)]
	struct FakeTimeProvider {
		result: Arc<Mutex<Instant>>,
	}

	impl FakeTimeProvider {
		fn new() -> FakeTimeProvider {
			FakeTimeProvider { result: Arc::new(Mutex::new(Instant::now())) }
		}

		fn set_result(&self, result: Instant) {
			*self.result.lock() = result;
		}
	}

	impl TimeProvider for FakeTimeProvider {
		fn now(&self) -> Instant {
			*self.result.lock()
		}
	}

	#[derive(Clone)]
	struct FakeGenRange {
		result: Arc<Mutex<u64>>,
	}

	impl FakeGenRange {
		fn new() -> FakeGenRange {
			FakeGenRange { result: Arc::new(Mutex::new(0)) }
		}

		fn set_result(&self, result: u64) {
			*self.result.lock() = result;
		}
	}

	impl GenRange for FakeGenRange {
		fn gen_range(&self, _low: u64, _high: u64) -> u64 {
			*self.result.lock()
		}
	}

	fn setup(update_policy: UpdatePolicy) -> (
		Arc<TestBlockChainClient>,
		Arc<Updater<FakeOperationsClient, FakeFetch, FakeTimeProvider, FakeGenRange>>,
		FakeOperationsClient,
		FakeFetch,
		FakeTimeProvider,
		FakeGenRange) {

		let client = Arc::new(TestBlockChainClient::new());
		let weak_client = Arc::downgrade(&client);

		let operations_client = FakeOperationsClient::new();
		let fetcher = FakeFetch::new();
		let time_provider = FakeTimeProvider::new();
		let rng = FakeGenRange::new();

		let this = VersionInfo {
			track: ReleaseTrack::Beta,
			version: Version::parse("1.0.0").unwrap(),
			hash: 0.into(),
		};

		let updater = Arc::new(Updater {
			update_policy: update_policy,
			weak_self: Mutex::new(Default::default()),
			client: weak_client,
			sync: None,
			fetcher: fetcher.clone(),
			operations_client: operations_client.clone(),
			exit_handler: Mutex::new(None),
			this: this,
			time_provider: time_provider.clone(),
			rng: rng.clone(),
			state: Mutex::new(Default::default()),
		});

		*updater.weak_self.lock() = Arc::downgrade(&updater);

		(client, updater, operations_client, fetcher, time_provider, rng)
	}

	fn update_policy() -> (UpdatePolicy, TempDir) {
		let tempdir = TempDir::new("").unwrap();

		let update_policy = UpdatePolicy {
			path: tempdir.path().into(),
			enable_downloading: true,
			max_delay: 10,
			frequency: 1,
			..Default::default()
		};

		(update_policy, tempdir)
	}

	fn new_upgrade(version: &str) -> (VersionInfo, ReleaseInfo, OperationsInfo) {
		let latest_version = VersionInfo {
			track: ReleaseTrack::Beta,
			version: Version::parse(version).unwrap(),
			hash: 1.into(),
		};

		let latest_release = ReleaseInfo {
			version: latest_version.clone(),
			is_critical: false,
			fork: 0,
			binary: Some(0.into()),
		};

		let latest = OperationsInfo {
			fork: 0,
			this_fork: Some(0),
			track: latest_release.clone(),
			minor: None,
		};

		(latest_version, latest_release, latest)
	}

	#[test]
	fn should_stay_idle_when_no_release() {
		let (update_policy, _) = update_policy();
		let (_client, updater, _, _, ..) = setup(update_policy);

		assert_eq!(updater.state.lock().status, UpdaterStatus::Idle);
		updater.poll();
		assert_eq!(updater.state.lock().status, UpdaterStatus::Idle);
	}

	#[test]
	fn should_update_on_new_release() {
		let (update_policy, tempdir) = update_policy();
		let (_client, updater, operations_client, fetcher, ..) = setup(update_policy);
		let (latest_version, latest_release, latest) = new_upgrade("1.0.1");

		// mock operations contract with a new version
		operations_client.set_result(Some(latest.clone()), None);

		// mock fetcher with update binary
		let update_file = tempdir.path().join("parity");
		fetcher.set_result(Some(update_file.clone()));
		File::create(update_file).unwrap();

		// we start in idle state and with no information regarding the latest release
		assert_eq!(updater.state.lock().latest, None);
		assert_eq!(updater.state.lock().status, UpdaterStatus::Idle);

		updater.poll();

		// after the first poll the latest release should be set to the one we're mocking
		// and the update should be ready for install
		assert_eq!(updater.state.lock().latest, Some(latest));
		assert_eq!(updater.state.lock().status, UpdaterStatus::Ready { release: latest_release.clone() });
		assert_eq!(updater.upgrade_ready(), Some(latest_release.clone()));

		// the current update_policy doesn't allow updating automatically, but we can trigger the update manually
		updater.execute_upgrade();

		assert_eq!(updater.state.lock().status, UpdaterStatus::Installed { release: latest_release });

		// the final binary should exist in the updates folder and the 'latest' file should be updated to point to it
		let updated_binary = tempdir.path().join(Updater::update_file_name(&latest_version));
		let latest_file = tempdir.path().join("latest");

		assert!(updated_binary.exists());
		assert!(latest_file.exists());

		let mut latest_file_content = String::new();
		File::open(latest_file).unwrap().read_to_string(&mut latest_file_content).unwrap();

		assert_eq!(latest_file_content, updated_binary.file_name().and_then(|n| n.to_str()).unwrap());
	}

	#[test]
	fn should_randomly_delay_new_updates() {
		let (update_policy, tempdir) = update_policy();
		let (client, updater, operations_client, fetcher, _, rng) = setup(update_policy);

		let (_, latest_release, latest) = new_upgrade("1.0.1");
		operations_client.set_result(Some(latest.clone()), Some(0));

		let update_file = tempdir.path().join("parity");
		fetcher.set_result(Some(update_file.clone()));
		File::create(update_file).unwrap();

		rng.set_result(5);

		updater.poll();

		// the update should be delayed for 5 blocks
		assert_matches!(
			updater.state.lock().status,
			UpdaterStatus::Waiting { ref release, block_number, .. } if *release == latest_release && block_number == 5);

		client.add_blocks(1, EachBlockWith::Nothing);
		updater.poll();

		// we should still be in the waiting state after we push one block
		assert_matches!(
			updater.state.lock().status,
			UpdaterStatus::Waiting { ref release, block_number, .. } if *release == latest_release && block_number == 5);

		client.add_blocks(5, EachBlockWith::Nothing);

		// after we're past the delay the status should switch
		updater.poll();
		assert_eq!(updater.state.lock().status, UpdaterStatus::Ready { release: latest_release.clone() });
	}

	#[test]
	fn should_not_delay_old_updates() {
		let (update_policy, tempdir) = update_policy();
		let (client, updater, operations_client, fetcher, ..) = setup(update_policy);
		client.add_blocks(100, EachBlockWith::Nothing);

		let (_, latest_release, latest) = new_upgrade("1.0.1");
		operations_client.set_result(Some(latest.clone()), Some(0));

		let update_file = tempdir.path().join("parity");
		fetcher.set_result(Some(update_file.clone()));
		File::create(update_file).unwrap();

		updater.poll();

		// the update should not be delayed since it's older than the maximum delay
		// the update was at block 0 (100 blocks ago), and the maximum delay is 10 blocks
		assert_eq!(updater.state.lock().status, UpdaterStatus::Ready { release: latest_release.clone() });
	}

	#[test]
	fn should_check_for_updates_with_configured_frequency() {
		let (mut update_policy, _) = update_policy();
		update_policy.frequency = 2;

		let (client, updater, operations_client, _, _, rng) = setup(update_policy);
		let (_, latest_release, latest) = new_upgrade("1.0.1");
		operations_client.set_result(Some(latest.clone()), Some(0));
		rng.set_result(5);

		client.add_blocks(1, EachBlockWith::Nothing);
		updater.poll();

		// the updater should stay idle since we only check for updates every other block (odd blocks in this case)
		assert_eq!(updater.state.lock().status, UpdaterStatus::Idle);

		client.add_blocks(1, EachBlockWith::Nothing);
		updater.poll();

		// after adding a block we check for a new update and trigger the random delay (of 5 blocks)
		assert_matches!(
			updater.state.lock().status,
			UpdaterStatus::Waiting { ref release, block_number, .. } if *release == latest_release && block_number == 5);
	}

	#[test]
	fn should_backoff_retry_when_update_fails() {
		let (update_policy, tempdir) = update_policy();
		let (_client, updater, operations_client, fetcher, time_provider, ..) = setup(update_policy);
		let (_, latest_release, latest) = new_upgrade("1.0.1");

		// mock operations contract with a new version
		operations_client.set_result(Some(latest.clone()), None);

		let now = Instant::now();
		time_provider.set_result(now);

		updater.poll();

		// we didn't mock the fetcher result so it will error and the updater should backoff any retry
		assert_matches!(
			updater.state.lock().status,
			UpdaterStatus::FetchBackoff { ref release, ref backoff, .. } if *release == latest_release && backoff.0 == 1);

		time_provider.set_result(now + Duration::from_secs(1));
		updater.poll();

		// if we don't wait for the elapsed time the updater status should stay the same
		assert_matches!(
			updater.state.lock().status,
			UpdaterStatus::FetchBackoff { ref release, ref backoff, .. } if *release == latest_release && backoff.0 == 1);

		time_provider.set_result(now + Duration::from_secs(2));
		updater.poll();

		// the backoff time has elapsed so we retried again (and failed)
		assert_matches!(
			updater.state.lock().status,
			UpdaterStatus::FetchBackoff { ref release, ref backoff, .. } if *release == latest_release && backoff.0 == 2);

		let update_file = tempdir.path().join("parity");
		fetcher.set_result(Some(update_file.clone()));
		File::create(update_file).unwrap();

		// the elapsed time should be 4 seconds, but since we're mocking the current_time the backoff will also be offset by 2 seconds
		time_provider.set_result(now + Duration::from_secs(6));
		updater.poll();

		// after setting up the mocked fetch and waiting for the backoff period the update should succeed
		assert_eq!(updater.state.lock().status, UpdaterStatus::Ready { release: latest_release });
	}

	#[test]
	fn should_quit_backoff_on_new_release() {
		let (update_policy, tempdir) = update_policy();
		let (_client, updater, operations_client, fetcher, ..) = setup(update_policy);
		let (_, latest_release, latest) = new_upgrade("1.0.1");

		// mock operations contract with a new version
		operations_client.set_result(Some(latest.clone()), None);

		updater.poll();

		// we didn't mock the fetcher result so it will error and the updater should backoff any retry
		assert_matches!(
			updater.state.lock().status,
			UpdaterStatus::FetchBackoff { ref release, ref backoff, .. } if *release == latest_release && backoff.0 == 1);

		// mock new working release
		let (_, latest_release, latest) = new_upgrade("1.0.2");
		operations_client.set_result(Some(latest.clone()), None);
		let update_file = tempdir.path().join("parity");
		fetcher.set_result(Some(update_file.clone()));
		File::create(update_file).unwrap();

		updater.poll();

		// a new release should short-circuit the backoff
		assert_eq!(updater.state.lock().status, UpdaterStatus::Ready { release: latest_release });
	}
}<|MERGE_RESOLUTION|>--- conflicted
+++ resolved
@@ -63,17 +63,13 @@
 	/// Which track we should be following.
 	pub track: ReleaseTrack,
 	/// Path for the updates to go.
-<<<<<<< HEAD
 	pub path: PathBuf,
+	/// Maximum download size.
+	pub max_size: usize,
 	/// Random update delay range in blocks.
 	pub max_delay: u64,
 	/// Number of blocks between each check for updates.
 	pub frequency: u64,
-=======
-	pub path: String,
-	/// Maximum download size.
-	pub max_size: usize,
->>>>>>> 236692cf
 }
 
 impl Default for UpdatePolicy {
@@ -84,12 +80,9 @@
 			filter: UpdateFilter::None,
 			track: ReleaseTrack::Unknown,
 			path: Default::default(),
-<<<<<<< HEAD
+			max_size: 128 * 1024 * 1024,
 			max_delay: 100,
 			frequency: 20,
-=======
-			max_size: 128 * 1024 * 1024,
->>>>>>> 236692cf
 		}
 	}
 }
@@ -492,7 +485,11 @@
 						this.on_fetch(&latest, res)
 					}
 				};
-				self.fetcher.fetch(binary, Box::new(f));
+
+				self.fetcher.fetch(
+					binary,
+					fetch::Abort::default().with_max_size(self.update_policy.max_size),
+					Box::new(f));
 			};
 
 			match state.status.clone() {
@@ -595,7 +592,6 @@
 			return;
 		}
 
-<<<<<<< HEAD
 		// Only check for updates every n blocks
 		let current_block_number = self.client.upgrade().map_or(0, |c| c.block_number(BlockId::Latest).unwrap_or(0));
 		if current_block_number % cmp::max(self.update_policy.frequency, 1) != 0 {
@@ -627,58 +623,6 @@
 					// We're behind the latest fork. Now is the time to be upgrading, perhaps we're too late...
 					Some(this_fork) if this_fork < latest.fork => {
 						if current_block_number >= latest.fork - 1 {
-=======
-		let current_number = self.client.upgrade().map_or(0, |c| c.block_number(BlockId::Latest).unwrap_or(0));
-
-		let mut capability = CapState::Unknown;
-		let latest = self.collect_latest().ok();
-		if let Some(ref latest) = latest {
-			trace!(target: "updater", "Latest release in our track is v{} it is {}critical ({} binary is {})",
-				latest.track.version,
-				if latest.track.is_critical {""} else {"non-"},
-				&platform(),
-				if let Some(ref b) = latest.track.binary {
-					format!("{}", b)
-				} else {
-					"unreleased".into()
-				}
-			);
-			let mut s = self.state.lock();
-			let running_later = latest.track.version.version < self.version_info().version;
-			let running_latest = latest.track.version.hash == self.version_info().hash;
-			let already_have_latest = s.installed.as_ref().or(s.ready.as_ref()).map_or(false, |t| *t == latest.track);
-
-			if !s.disabled && self.update_policy.enable_downloading && !running_later && !running_latest && !already_have_latest {
-				if let Some(b) = latest.track.binary {
-					if s.fetching.is_none() {
-						if self.updates_path(&Self::update_file_name(&latest.track.version)).exists() {
-							info!(target: "updater", "Already fetched binary.");
-							s.fetching = Some(latest.track.clone());
-							drop(s);
-							self.fetch_done(Ok(PathBuf::new()));
-						} else {
-							if s.backoff.iter().all(|&(_, instant)| Instant::now() >= instant) {
-								info!(target: "updater", "Attempting to get parity binary {}", b);
-								s.fetching = Some(latest.track.clone());
-								drop(s);
-								let weak_self = self.weak_self.lock().clone();
-								let f = move |r: Result<PathBuf, fetch::Error>| if let Some(this) = weak_self.upgrade() { this.fetch_done(r) };
-								let a = fetch::Abort::default().with_max_size(self.update_policy.max_size);
-								self.fetcher.fetch(b, a, Box::new(f));
-							}
-						}
-					}
-				}
-			}
-			trace!(target: "updater", "Fork: this/current/latest/latest-known: {}/#{}/#{}/#{}", match latest.this_fork { Some(f) => format!("#{}", f), None => "unknown".into(), }, current_number, latest.track.fork, latest.fork);
-
-			if let Some(this_fork) = latest.this_fork {
-				if this_fork < latest.fork {
-					// We're behind the latest fork. Now is the time to be upgrading; perhaps we're too late...
-					if let Some(c) = self.client.upgrade() {
-						let current_number = c.block_number(BlockId::Latest).unwrap_or(0);
-						if current_number >= latest.fork - 1 {
->>>>>>> 236692cf
 							// We're at (or past) the last block we can import. Disable the client.
 							if self.update_policy.require_consensus {
 								if let Some(c) = self.client.upgrade() {
@@ -820,7 +764,7 @@
 	}
 
 	impl HashFetch for FakeFetch {
-		fn fetch(&self, _hash: H256, on_done: Box<Fn(Result<PathBuf, Error>) + Send>) {
+		fn fetch(&self, _hash: H256, _abort: fetch::Abort, on_done: Box<Fn(Result<PathBuf, Error>) + Send>) {
 			on_done(self.result.lock().clone().ok_or(Error::NoResolution))
 		}
 	}
